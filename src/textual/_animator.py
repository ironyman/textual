from __future__ import annotations

import asyncio
from abc import ABC, abstractmethod
from dataclasses import dataclass
from functools import partial
from typing import TYPE_CHECKING, Any, Callable, TypeVar

from typing_extensions import Protocol, runtime_checkable

from . import _time
from ._callback import invoke
from ._easing import DEFAULT_EASING, EASING
from ._types import CallbackType
from .constants import AnimationLevel
from .timer import Timer

if TYPE_CHECKING:
    from textual.app import App

    AnimationKey = tuple[int, str]
    """Animation keys are the id of the object and the attribute being animated."""

EasingFunction = Callable[[float], float]
"""Signature for a function that parametrises animation speed.

An easing function must map the interval [0, 1] into the interval [0, 1].
"""


class AnimationError(Exception):
    """An issue prevented animation from starting."""


ReturnType = TypeVar("ReturnType")


@runtime_checkable
class Animatable(Protocol):
    """Protocol for objects that can have their intrinsic values animated.

    For example, the transition between two colors can be animated
    because the class [`Color`][textual.color.Color.blend] satisfies this protocol.
    """

    def blend(
        self: ReturnType, destination: ReturnType, factor: float
    ) -> ReturnType:  # pragma: no cover
        ...


class Animation(ABC):
    on_complete: CallbackType | None = None
    """Callback to run after animation completes"""

    @abstractmethod
    def __call__(
        self,
        time: float,
        app_animation_level: AnimationLevel = "full",
    ) -> bool:  # pragma: no cover
        """Call the animation, return a boolean indicating whether animation is in-progress or complete.

        Args:
            time: The current timestamp

        Returns:
            True if the animation has finished, otherwise False.
        """
        raise NotImplementedError("")

    async def invoke_callback(self) -> None:
        """Calls the [`on_complete`][Animation.on_complete] callback if one is provided."""
        if self.on_complete is not None:
            await invoke(self.on_complete)

    @abstractmethod
    async def stop(self, complete: bool = True) -> None:
        """Stop the animation.

        Args:
            complete: Flag to say if the animation should be taken to completion.
        """
        raise NotImplementedError

    def __eq__(self, other: object) -> bool:
        return False


@dataclass
class SimpleAnimation(Animation):
    obj: object
    attribute: str
    start_time: float
    duration: float
    start_value: float | Animatable
    end_value: float | Animatable
    final_value: object
    easing: EasingFunction
    on_complete: CallbackType | None = None
    level: AnimationLevel = "full"
    """Minimum level required for the animation to take place (inclusive)."""

    def __call__(
        self, time: float, app_animation_level: AnimationLevel = "full"
    ) -> bool:
        if (
            self.duration == 0
            or app_animation_level == "none"
            or app_animation_level == "basic"
            and self.level == "full"
        ):
            setattr(self.obj, self.attribute, self.final_value)
            return True

        factor = min(1.0, (time - self.start_time) / self.duration)
        eased_factor = self.easing(factor)

        if factor == 1.0:
            value = self.final_value
        elif isinstance(self.start_value, Animatable):
            assert isinstance(
                self.end_value, Animatable
            ), "end_value must be animatable"
            value = self.start_value.blend(self.end_value, eased_factor)
        else:
            assert isinstance(
                self.start_value, (int, float)
            ), f"`start_value` must be float, not {self.start_value!r}"
            assert isinstance(
                self.end_value, (int, float)
            ), f"`end_value` must be float, not {self.end_value!r}"

            if self.end_value > self.start_value:
                eased_factor = self.easing(factor)
                value = (
                    self.start_value
                    + (self.end_value - self.start_value) * eased_factor
                )
            else:
                eased_factor = 1 - self.easing(factor)
                value = (
                    self.end_value + (self.start_value - self.end_value) * eased_factor
                )
        setattr(self.obj, self.attribute, value)
        return factor >= 1

    async def stop(self, complete: bool = True) -> None:
        """Stop the animation.

        Args:
            complete: Flag to say if the animation should be taken to completion.

        Note:
            [`on_complete`][Animation.on_complete] will be called regardless
            of the value provided for `complete`.
        """
        if complete:
            setattr(self.obj, self.attribute, self.end_value)
        await self.invoke_callback()

    def __eq__(self, other: object) -> bool:
        if isinstance(other, SimpleAnimation):
            return (
                self.final_value == other.final_value
                and self.duration == other.duration
            )
        return False


class BoundAnimator:
    def __init__(self, animator: Animator, obj: object) -> None:
        self._animator = animator
        self._obj = obj

    def __call__(
        self,
        attribute: str,
        value: str | float | Animatable,
        *,
        final_value: object = ...,
        duration: float | None = None,
        speed: float | None = None,
        delay: float = 0.0,
        easing: EasingFunction | str = DEFAULT_EASING,
        on_complete: CallbackType | None = None,
        level: AnimationLevel = "full",
    ) -> None:
        """Animate an attribute.

        Args:
            attribute: Name of the attribute to animate.
            value: The value to animate to.
            final_value: The final value of the animation. Defaults to `value` if not set.
            duration: The duration of the animate.
            speed: The speed of the animation.
            delay: A delay (in seconds) before the animation starts.
            easing: An easing method.
            on_complete: A callable to invoke when the animation is finished.
            level: Minimum level required for the animation to take place (inclusive).
        """
        start_value = getattr(self._obj, attribute)
        if isinstance(value, str) and hasattr(start_value, "parse"):
            # Color and Scalar have a parse method
            # I'm exploiting a coincidence here, but I think this should be a first-class concept
            # TODO: add a `Parsable` protocol
            value = start_value.parse(value)
        easing_function = EASING[easing] if isinstance(easing, str) else easing
        return self._animator.animate(
            self._obj,
            attribute=attribute,
            value=value,
            final_value=final_value,
            duration=duration,
            speed=speed,
            delay=delay,
            easing=easing_function,
            on_complete=on_complete,
            level=level,
        )


class Animator:
    """An object to manage updates to a given attribute over a period of time."""

    def __init__(self, app: App, frames_per_second: int = 60) -> None:
        """Initialise the animator object.

        Args:
            app: The application that owns the animator.
            frames_per_second: The number of frames/second to run the animation at.
        """
        self._animations: dict[AnimationKey, Animation] = {}
        """Dictionary that maps animation keys to the corresponding animation instances."""
        self._scheduled: dict[AnimationKey, Timer] = {}
        """Dictionary of scheduled animations, comprising of their keys and the timer objects."""
        self.app = app
        """The app that owns the animator object."""
        self._timer = Timer(
            app,
            1 / frames_per_second,
            name="Animator",
            callback=self,
            pause=True,
        )
        """The timer that runs the animator."""
        self._idle_event = asyncio.Event()
        """Flag if no animations are currently taking place."""
        self._complete_event = asyncio.Event()
        """Flag if no animations are currently taking place and none are scheduled."""

    async def start(self) -> None:
        """Start the animator task."""
        self._idle_event.set()
        self._complete_event.set()
        self._timer._start()

    async def stop(self) -> None:
        """Stop the animator task."""
        try:
            self._timer.stop()
        except asyncio.CancelledError:
            pass
        finally:
            self._idle_event.set()
            self._complete_event.set()

    def bind(self, obj: object) -> BoundAnimator:
        """Bind the animator to a given object.

        Args:
            obj: The object to bind to.

        Returns:
            The bound animator.
        """
        return BoundAnimator(self, obj)

    def is_being_animated(self, obj: object, attribute: str) -> bool:
        """Does the object/attribute pair have an ongoing or scheduled animation?

        Args:
            obj: An object to check for.
            attribute: The attribute on the object to test for.

        Returns:
            `True` if that attribute is being animated for that object, `False` if not.
        """
        key = (id(obj), attribute)
        return key in self._animations or key in self._scheduled

    def animate(
        self,
        obj: object,
        attribute: str,
        value: Any,
        *,
        final_value: object = ...,
        duration: float | None = None,
        speed: float | None = None,
        easing: EasingFunction | str = DEFAULT_EASING,
        delay: float = 0.0,
        on_complete: CallbackType | None = None,
        level: AnimationLevel = "full",
    ) -> None:
        """Animate an attribute to a new value.

        Args:
            obj: The object containing the attribute.
            attribute: The name of the attribute.
            value: The destination value of the attribute.
            final_value: The final value, or ellipsis if it is the same as ``value``.
            duration: The duration of the animation, or ``None`` to use speed.
            speed: The speed of the animation.
            easing: An easing function.
            delay: Number of seconds to delay the start of the animation by.
            on_complete: Callback to run after the animation completes.
            level: Minimum level required for the animation to take place (inclusive).
        """
        animate_callback = partial(
            self._animate,
            obj,
            attribute,
            value,
            final_value=final_value,
            duration=duration,
            speed=speed,
            easing=easing,
            on_complete=on_complete,
            level=level,
        )
        if delay:
            self._complete_event.clear()
            self._scheduled[(id(obj), attribute)] = self.app.set_timer(
                delay, animate_callback
            )
        else:
            animate_callback()

    def _animate(
        self,
        obj: object,
        attribute: str,
        value: Any,
        *,
        final_value: object = ...,
        duration: float | None = None,
        speed: float | None = None,
        easing: EasingFunction | str = DEFAULT_EASING,
        on_complete: CallbackType | None = None,
        level: AnimationLevel = "full",
    ) -> None:
        """Animate an attribute to a new value.

        Args:
            obj: The object containing the attribute.
            attribute: The name of the attribute.
            value: The destination value of the attribute.
            final_value: The final value, or ellipsis if it is the same as ``value``.
            duration: The duration of the animation, or ``None`` to use speed.
            speed: The speed of the animation.
            easing: An easing function.
            on_complete: Callback to run after the animation completes.
            level: Minimum level required for the animation to take place (inclusive).
        """
        if not hasattr(obj, attribute):
            raise AttributeError(
                f"Can't animate attribute {attribute!r} on {obj!r}; attribute does not exist"
            )
        assert (duration is not None and speed is None) or (
            duration is None and speed is not None
        ), "An Animation should have a duration OR a speed"

        # If an animation is already scheduled for this attribute, unschedule it.
        animation_key = (id(obj), attribute)
        try:
            del self._scheduled[animation_key]
        except KeyError:
            pass

        if final_value is ...:
            final_value = value

        start_time = self._get_time()
        easing_function = EASING[easing] if isinstance(easing, str) else easing
        animation: Animation | None = None

        if hasattr(obj, "__textual_animation__"):
            animation = getattr(obj, "__textual_animation__")(
                attribute,
                getattr(obj, attribute),
                value,
                start_time,
                duration=duration,
                speed=speed,
                easing=easing_function,
                on_complete=on_complete,
                level=level,
            )

        if animation is None:
            if not isinstance(value, (int, float)) and not isinstance(
                value, Animatable
            ):
                raise AnimationError(
                    f"Don't know how to animate {value!r}; "
                    "Can only animate <int>, <float>, or objects with a blend method"
                )

            start_value = getattr(obj, attribute)

            if start_value == value:
                self._animations.pop(animation_key, None)
                return

            if duration is not None:
                animation_duration = duration
            else:
                if hasattr(value, "get_distance_to"):
                    animation_duration = value.get_distance_to(start_value) / (
                        speed or 50
                    )
                else:
                    animation_duration = abs(value - start_value) / (speed or 50)

            animation = SimpleAnimation(
                obj,
                attribute=attribute,
                start_time=start_time,
                duration=animation_duration,
                start_value=start_value,
                end_value=value,
                final_value=final_value,
                easing=easing_function,
<<<<<<< HEAD
                on_complete=on_complete,
                level=level,
=======
                on_complete=(
                    partial(self.app.call_later, on_complete)
                    if on_complete is not None
                    else None
                ),
>>>>>>> 7f1d0f8d
            )
        assert animation is not None, "animation expected to be non-None"

        current_animation = self._animations.get(animation_key)
        if current_animation is not None and current_animation == animation:
            return

        self._animations[animation_key] = animation
        self._timer.resume()
        self._idle_event.clear()
        self._complete_event.clear()

    async def _stop_scheduled_animation(
        self, key: AnimationKey, complete: bool
    ) -> None:
        """Stop a scheduled animation.

        Args:
            key: The key for the animation to stop.
            complete: Should the animation be moved to its completed state?
        """
        # First off, pull the timer out of the schedule and stop it; it
        # won't be needed.
        try:
            schedule = self._scheduled.pop(key)
        except KeyError:
            return
        schedule.stop()
        # If we've been asked to complete (there's no point in making the
        # animation only to then do nothing with it), and if there was a
        # callback (there will be, but this just keeps type checkers happy
        # really)...
        if complete and schedule._callback is not None:
            # ...invoke it to get the animator created and in the running
            # animations. Yes, this does mean that a stopped scheduled
            # animation will start running early...
            await invoke(schedule._callback)
            # ...but only so we can call on it to run right to the very end
            # right away.
            await self._stop_running_animation(key, complete)

    async def _stop_running_animation(self, key: AnimationKey, complete: bool) -> None:
        """Stop a running animation.

        Args:
            key: The key for the animation to stop.
            complete: Should the animation be moved to its completed state?
        """
        try:
            animation = self._animations.pop(key)
        except KeyError:
            return
        await animation.stop(complete)

    async def stop_animation(
        self, obj: object, attribute: str, complete: bool = True
    ) -> None:
        """Stop an animation on an attribute.

        Args:
            obj: The object containing the attribute.
            attribute: The name of the attribute.
            complete: Should the animation be set to its final value?

        Note:
            If there is no animation scheduled or running, this is a no-op.
        """
        key = (id(obj), attribute)
        if key in self._scheduled:
            await self._stop_scheduled_animation(key, complete)
        elif key in self._animations:
            await self._stop_running_animation(key, complete)

    def force_stop_animation(self, obj: object, attribute: str) -> None:
        """Force stop an animation on an attribute. This will immediately stop the animation,
        without running any associated callbacks, setting the attribute to its final value.

        Args:
            obj: The object containing the attribute.
            attribute: The name of the attribute.

        Note:
            If there is no animation scheduled or running, this is a no-op.
        """
        from .css.scalar_animation import ScalarAnimation

        animation_key = (id(obj), attribute)
        try:
            animation = self._animations.pop(animation_key)
        except KeyError:
            return

        if isinstance(animation, SimpleAnimation):
            setattr(obj, attribute, animation.end_value)
        elif isinstance(animation, ScalarAnimation):
            setattr(obj, attribute, animation.final_value)

        if animation.on_complete is not None:
            animation.on_complete()

    def __call__(self) -> None:
        if not self._animations:
            self._timer.pause()
            self._idle_event.set()
            if not self._scheduled:
                self._complete_event.set()
        else:
            app_animation_level = self.app.animation_level
            animation_time = self._get_time()
            animation_keys = list(self._animations.keys())
            for animation_key in animation_keys:
                animation = self._animations[animation_key]
                animation_complete = animation(animation_time, app_animation_level)
                if animation_complete:
                    del self._animations[animation_key]
                    if animation.on_complete is not None:
                        animation.on_complete()

    def _get_time(self) -> float:
        """Get the current wall clock time, via the internal Timer.

        Returns:
            The wall clock time.
        """
        # N.B. We could remove this method and always call `self._timer.get_time()` internally,
        # but it's handy to have in mocking situations.
        return _time.get_time()

    async def wait_for_idle(self) -> None:
        """Wait for any animations to complete."""
        await self._idle_event.wait()

    async def wait_until_complete(self) -> None:
        """Wait for any current and scheduled animations to complete."""
        await self._complete_event.wait()<|MERGE_RESOLUTION|>--- conflicted
+++ resolved
@@ -432,16 +432,12 @@
                 end_value=value,
                 final_value=final_value,
                 easing=easing_function,
-<<<<<<< HEAD
-                on_complete=on_complete,
-                level=level,
-=======
                 on_complete=(
                     partial(self.app.call_later, on_complete)
                     if on_complete is not None
                     else None
                 ),
->>>>>>> 7f1d0f8d
+                level=level,
             )
         assert animation is not None, "animation expected to be non-None"
 
