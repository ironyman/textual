--- conflicted
+++ resolved
@@ -73,13 +73,8 @@
         self, console: Console, options: ConsoleOptions
     ) -> RenderResult:
         local_time = datetime.fromtimestamp(self.unix_timestamp)
-<<<<<<< HEAD
-
-        table = Table.grid(expand=True)
-=======
         table = Table.grid(expand=True)
 
->>>>>>> 01ac3dd1
         file_link = escape(f"file://{Path(self.path).absolute()}")
         file_and_line = escape(f"{Path(self.path).name}:{self.line_number}")
         table.add_row(
