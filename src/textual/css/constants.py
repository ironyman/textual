--- conflicted
+++ resolved
@@ -29,12 +29,7 @@
 
 VALID_BOX_SIZING: Final = {"border-box", "content-box"}
 VALID_OVERFLOW: Final = {"scroll", "hidden", "auto"}
-<<<<<<< HEAD
-
-
-NULL_SPACING: Final = Spacing.all(0)
-=======
 VALID_ALIGN_HORIZONTAL: Final = {"left", "center", "right"}
 VALID_ALIGN_VERTICAL: Final = {"top", "middle", "bottom"}
-NULL_SPACING: Final = Spacing(0, 0, 0, 0)
->>>>>>> 6db5c6ed
+
+NULL_SPACING: Final = Spacing.all(0)