from __future__ import annotations

import os
from collections import defaultdict
from operator import itemgetter
<<<<<<< HEAD
import os
from typing import cast, Iterable
=======
from typing import Iterable
>>>>>>> 12bfe8c3

import rich.repr
from rich.console import Group, RenderableType
from rich.highlighter import ReprHighlighter
from rich.padding import Padding
from rich.panel import Panel
from rich.syntax import Syntax
from rich.text import Text

from textual._loop import loop_last
from .errors import StylesheetError
from .match import _check_selectors
from .model import RuleSet
from .parse import parse
from .styles import RulesMap
from .types import Specificity3, Specificity4
from ..dom import DOMNode


class StylesheetParseError(Exception):
    def __init__(self, errors: StylesheetErrors) -> None:
        self.errors = errors

    def __rich__(self) -> RenderableType:
        return self.errors


class StylesheetErrors:
    def __init__(self, stylesheet: "Stylesheet") -> None:
        self.stylesheet = stylesheet

    @classmethod
    def _get_snippet(cls, code: str, line_no: int) -> Panel:
        syntax = Syntax(
            code,
            lexer="scss",
            theme="ansi_light",
            line_numbers=True,
            indent_guides=True,
            line_range=(max(0, line_no - 2), line_no + 1),
            highlight_lines={line_no},
        )
        return Panel(syntax, border_style="red")

    def __rich__(self) -> RenderableType:
        highlighter = ReprHighlighter()
        errors: list[RenderableType] = []
        append = errors.append
        for rule in self.stylesheet.rules:
            for token, message in rule.errors:
                append("")
                append(Text(" Error in stylesheet:", style="bold red"))

                if token.referenced_by:
                    line_idx, col_idx = token.referenced_by.location
                    line_no, col_no = line_idx + 1, col_idx + 1
                    append(
                        highlighter(f" {token.path or '<unknown>'}:{line_no}:{col_no}")
                    )
                    append(self._get_snippet(token.code, line_no))
                else:
                    line_idx, col_idx = token.location
                    line_no, col_no = line_idx + 1, col_idx + 1
                    append(
                        highlighter(f" {token.path or '<unknown>'}:{line_no}:{col_no}")
                    )
                    append(self._get_snippet(token.code, line_no))

                final_message = ""
                for is_last, message_part in loop_last(message.split(";")):
                    end = "" if is_last else "\n"
                    final_message += f"• {message_part.strip()};{end}"

                append(Padding(highlighter(Text(final_message, "red")), pad=(0, 1)))
                append("")
        return Group(*errors)


@rich.repr.auto
class Stylesheet:
    def __init__(self) -> None:
        self.rules: list[RuleSet] = []

    def __rich_repr__(self) -> rich.repr.Result:
        yield self.rules

    @property
    def css(self) -> str:
        return "\n\n".join(rule_set.css for rule_set in self.rules)

    @property
    def any_errors(self) -> bool:
        """Check if there are any errors."""
        return any(rule.errors for rule in self.rules)

    @property
    def error_renderable(self) -> StylesheetErrors:
        return StylesheetErrors(self)

    def read(self, filename: str) -> None:
        filename = os.path.expanduser(filename)
        try:
            with open(filename, "rt") as css_file:
                css = css_file.read()
            path = os.path.abspath(filename)
        except Exception as error:
            raise StylesheetError(f"unable to read {filename!r}; {error}")
        try:
            rules = list(parse(css, path))
        except Exception as error:
            raise StylesheetError(f"failed to parse {filename!r}; {error}")
        self.rules.extend(rules)

    def parse(self, css: str, *, path: str = "") -> None:
        try:
            rules = list(parse(css, path))
        except Exception as error:
            raise StylesheetError(f"failed to parse css; {error}")
        self.rules.extend(rules)
        if self.any_errors:
            raise StylesheetParseError(self.error_renderable)

    @classmethod
    def _check_rule(cls, rule: RuleSet, node: DOMNode) -> Iterable[Specificity3]:
        for selector_set in rule.selector_set:
            if _check_selectors(selector_set.selectors, node):
                yield selector_set.specificity

    def apply(self, node: DOMNode) -> None:
        """Apply the stylesheet to a DOM node.

        Args:
            node (DOMNode): The ``DOMNode`` to apply the stylesheet to.
                Applies the styles defined in this ``Stylesheet`` to the node.
                If the same rule is defined multiple times for the node (e.g. multiple
                classes modifying the same CSS property), then only the most specific
                rule will be applied.

        Returns:
            None
        """

        # Dictionary of rule attribute names e.g. "text_background" to list of tuples.
        # The tuples contain the rule specificity, and the value for that rule.
        # We can use this to determine, for a given rule, whether we should apply it
        # or not by examining the specificity. If we have two rules for the
        # same attribute, then we can choose the most specific rule and use that.
        rule_attributes: dict[str, list[tuple[Specificity4, object]]]
        rule_attributes = defaultdict(list)

        _check_rule = self._check_rule

        # TODO: The line below breaks inline styles and animations
        node._css_styles.reset()

        # Collect default node CSS rules
        for key, default_specificity, value in node._default_rules:
            rule_attributes[key].append((default_specificity, value))

        # Collect the rules defined in the stylesheet
        for rule in self.rules:
            for specificity in _check_rule(rule, node):
                for key, rule_specificity, value in rule.styles.extract_rules(
                    specificity
                ):
                    rule_attributes[key].append((rule_specificity, value))

        # For each rule declared for this node, keep only the most specific one
        get_first_item = itemgetter(0)
        node_rules = cast(
            RulesMap,
            {
                name: max(specificity_rules, key=get_first_item)[1]
                for name, specificity_rules in rule_attributes.items()
            },
        )

        node._css_styles.apply_rules(node_rules)

    def update(self, root: DOMNode) -> None:
        """Update a node and its children."""
        apply = self.apply
        for node in root.walk_children():
            apply(node)


if __name__ == "__main__":
    from rich.traceback import install

    install(show_locals=True)

    class Widget(DOMNode):
        pass

    class View(DOMNode):
        pass

    class App(DOMNode):
        pass

    app = App()
    main_view = View(id="main")
    help_view = View(id="help")
    app.add_child(main_view)
    app.add_child(help_view)

    widget1 = Widget(id="widget1")
    widget2 = Widget(id="widget2")
    sidebar = Widget(id="sidebar")
    sidebar.add_class("float")

    helpbar = Widget(id="helpbar")
    helpbar.add_class("float")

    main_view.add_child(widget1)
    main_view.add_child(widget2)
    main_view.add_child(sidebar)

    sub_view = View(id="sub")
    sub_view.add_class("-subview")
    main_view.add_child(sub_view)

    tooltip = Widget(id="tooltip")
    tooltip.add_class("float", "transient")
    sub_view.add_child(tooltip)

    help = Widget(id="markdown")
    help_view.add_child(help)
    help_view.add_child(helpbar)

    from rich import print

    print(app.tree)
    print()

    CSS = """
    App > View {
        layout: dock;
        docks: sidebar=left | widgets=top;
    }

    #sidebar {
        dock-group: sidebar;
    }

    #widget1 {
        text: on blue;
        dock-group: widgets;
    }

    #widget2 {
        text: on red;
        dock-group: widgets;
    }

    """

    stylesheet = Stylesheet()
    stylesheet.parse(CSS)

    print(stylesheet.css)

    # print(stylesheet.error_renderable)

    # print(widget1.styles)

    # stylesheet.apply(widget1)

    # print(widget1.styles)

    # print(stylesheet.css)

    # from .query import DOMQuery

    # tests = ["View", "App > View", "Widget.float", ".float.transient", "*"]

    # for test in tests:
    #     print("")
    #     print(f"[b]{test}")
    #     print(app.query(test))<|MERGE_RESOLUTION|>--- conflicted
+++ resolved
@@ -3,12 +3,9 @@
 import os
 from collections import defaultdict
 from operator import itemgetter
-<<<<<<< HEAD
 import os
 from typing import cast, Iterable
-=======
-from typing import Iterable
->>>>>>> 12bfe8c3
+
 
 import rich.repr
 from rich.console import Group, RenderableType
