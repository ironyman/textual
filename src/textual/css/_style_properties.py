"""
Style properties are descriptors which allow the ``Styles`` object to accept different types when
setting attributes. This gives the developer more freedom in how to express style information.

Descriptors also play nicely with Mypy, which is aware that attributes can have different types
when setting and getting.

"""

from __future__ import annotations

from typing import Iterable, NamedTuple, TYPE_CHECKING, cast

import rich.repr
from rich.style import Style

from ._help_text import (
    spacing_wrong_number_of_values,
    scalar_help_text,
    string_enum_help_text,
    color_property_help_text,
)
from ..color import Color, ColorPair, ColorParseError
from ._error_tools import friendly_list
from .constants import NULL_SPACING
from .errors import StyleTypeError, StyleValueError
from .scalar import (
    get_symbols,
    UNIT_SYMBOL,
    Unit,
    Scalar,
    ScalarOffset,
    ScalarParseError,
)
from .transition import Transition
from ..geometry import Spacing, SpacingDimensions, clamp

if TYPE_CHECKING:
    from ..layout import Layout
    from .styles import DockGroup, Styles, StylesBase

from .types import EdgeType

BorderDefinition = (
    "Sequence[tuple[EdgeType, str | Color] | None] | tuple[EdgeType, str | Color]"
)


class ScalarProperty:
    """Descriptor for getting and setting scalar properties. Scalars are numeric values with a unit, e.g. "50vh"."""

    def __init__(
        self,
        units: set[Unit] | None = None,
        percent_unit: Unit = Unit.WIDTH,
        allow_auto: bool = True,
    ) -> None:
        self.units: set[Unit] = units or {*UNIT_SYMBOL}
        self.percent_unit = percent_unit
        self.allow_auto = allow_auto
        super().__init__()

    def __set_name__(self, owner: Styles, name: str) -> None:
        self.name = name

    def __get__(
        self, obj: StylesBase, objtype: type[Styles] | None = None
    ) -> Scalar | None:
        """Get the scalar property

        Args:
            obj (Styles): The ``Styles`` object
            objtype (type[Styles]): The ``Styles`` class

        Returns:
            The Scalar object or ``None`` if it's not set.
        """
        value = obj.get_rule(self.name)
        return value

    def __set__(
        self, obj: StylesBase, value: float | int | Scalar | str | None
    ) -> None:
        """Set the scalar property

        Args:
            obj (Styles): The ``Styles`` object.
            value (float | int | Scalar | str | None): The value to set the scalar property to.
                You can directly pass a float or int value, which will be interpreted with
                a default unit of Cells. You may also provide a string such as ``"50%"``,
                as you might do when writing CSS. If a string with no units is supplied,
                Cells will be used as the unit. Alternatively, you can directly supply
                a ``Scalar`` object.

        Raises:
            StyleValueError: If the value is of an invalid type, uses an invalid unit, or
                cannot be parsed for any other reason.
        """
        if value is None:
            obj.clear_rule(self.name)
            obj.refresh(layout=True)
            return
<<<<<<< HEAD
        if isinstance(value, float) or isinstance(value, int):
=======
        if isinstance(value, (int, float)):
>>>>>>> 6db5c6ed
            new_value = Scalar(float(value), Unit.CELLS, Unit.WIDTH)
        elif isinstance(value, Scalar):
            new_value = value
        elif isinstance(value, str):
            try:
                new_value = Scalar.parse(value)
            except ScalarParseError:
                raise StyleValueError(
                    "unable to parse scalar from {value!r}",
                    help_text=scalar_help_text(
                        property_name=self.name, context="inline"
                    ),
                )
        else:
<<<<<<< HEAD
            raise StyleValueError("expected float, int, Scalar, or None")
        if new_value is not None and new_value.unit not in self.units:
            raise StyleValueError(
                f"{self.name} units must be one of {friendly_list(get_symbols(self.units))}"
            )
        if new_value is not None and new_value.is_percent:
            new_value = Scalar(float(new_value.value), self.percent_unit, Unit.WIDTH)
=======
            raise StyleValueError("expected float, Scalar, or None")

        if (
            new_value is not None
            and new_value.unit == Unit.AUTO
            and not self.allow_auto
        ):
            raise StyleValueError("'auto' not allowed here")

        if new_value.unit != Unit.AUTO:
            if new_value is not None and new_value.unit not in self.units:
                raise StyleValueError(
                    f"{self.name} units must be one of {friendly_list(get_symbols(self.units))}"
                )
            if new_value is not None and new_value.is_percent:
                new_value = Scalar(
                    float(new_value.value), self.percent_unit, Unit.WIDTH
                )
>>>>>>> 6db5c6ed
        if obj.set_rule(self.name, new_value):
            obj.refresh(layout=True)


class BoxProperty:
    """Descriptor for getting and setting outlines and borders along a single edge.
    For example "border-right", "outline-bottom", etc.
    """

    def __init__(self, default_color: Color) -> None:
        self._default_color = default_color

    def __set_name__(self, owner: StylesBase, name: str) -> None:
        self.name = name
        _type, edge = name.split("_")
        self._type = _type
        self.edge = edge

    def __get__(
        self, obj: StylesBase, objtype: type[StylesBase] | None = None
    ) -> tuple[EdgeType, Color]:
        """Get the box property

        Args:
            obj (Styles): The ``Styles`` object
            objtype (type[Styles]): The ``Styles`` class

        Returns:
            A ``tuple[EdgeType, Style]`` containing the string type of the box and
                it's style. Example types are "rounded", "solid", and "dashed".
        """
        box_type, color = obj.get_rule(self.name) or ("", self._default_color)
        return (box_type, color)

    def __set__(self, obj: Styles, border: tuple[EdgeType, str | Color] | None):
        """Set the box property

        Args:
            obj (Styles): The ``Styles`` object.
            value (tuple[EdgeType, str | Color | Style], optional): A 2-tuple containing the type of box to use,
                e.g. "dashed", and the ``Style`` to be used. You can supply the ``Style`` directly, or pass a
                ``str`` (e.g. ``"blue on #f0f0f0"`` ) or ``Color`` instead.

        Raises:
            StyleSyntaxError: If the string supplied for the color has invalid syntax.
        """
        if border is None:
            if obj.clear_rule(self.name):
                obj.refresh()
        else:
            _type, color = border
            new_value = border
            if isinstance(color, str):
                new_value = (_type, Color.parse(color))
            elif isinstance(color, Color):
                new_value = (_type, color)
            if obj.set_rule(self.name, new_value):
                obj.refresh()


@rich.repr.auto
class Edges(NamedTuple):
    """Stores edges for border / outline."""

    top: tuple[EdgeType, Color]
    right: tuple[EdgeType, Color]
    bottom: tuple[EdgeType, Color]
    left: tuple[EdgeType, Color]

    def __bool__(self) -> bool:
        (top, _), (right, _), (bottom, _), (left, _) = self
        return bool(top or right or bottom or left)

    def __rich_repr__(self) -> rich.repr.Result:
        top, right, bottom, left = self
        if top[0]:
            yield "top", top
        if right[0]:
            yield "right", right
        if bottom[0]:
            yield "bottom", bottom
        if left[0]:
            yield "left", left

    @property
    def spacing(self) -> Spacing:
        """Get spacing created by borders.

        Returns:
            tuple[int, int, int, int]: Spacing for top, right, bottom, and left.
        """
        (top, _), (right, _), (bottom, _), (left, _) = self
        return Spacing(
            1 if top else 0,
            1 if right else 0,
            1 if bottom else 0,
            1 if left else 0,
        )


class BorderProperty:
    """Descriptor for getting and setting full borders and outlines.

    Args:
        layout (bool): True if the layout should be refreshed after setting, False otherwise.

    """

    def __init__(self, layout: bool) -> None:
        self._layout = layout

    def __set_name__(self, owner: StylesBase, name: str) -> None:
        self.name = name
        self._properties = (
            f"{name}_top",
            f"{name}_right",
            f"{name}_bottom",
            f"{name}_left",
        )

    def __get__(
        self, obj: StylesBase, objtype: type[StylesBase] | None = None
    ) -> Edges:
        """Get the border

        Args:
            obj (Styles): The ``Styles`` object
            objtype (type[Styles]): The ``Styles`` class

        Returns:
            An ``Edges`` object describing the type and style of each edge.
        """
        top, right, bottom, left = self._properties

        border = Edges(
            getattr(obj, top),
            getattr(obj, right),
            getattr(obj, bottom),
            getattr(obj, left),
        )
        return border

    def __set__(
        self,
        obj: StylesBase,
        border: BorderDefinition | None,
    ) -> None:
        """Set the border

        Args:
            obj (Styles): The ``Styles`` object.
            border (Sequence[tuple[EdgeType, str | Color | Style] | None] | tuple[EdgeType, str | Color | Style] | None):
                A ``tuple[EdgeType, str | Color | Style]`` representing the type of box to use and the ``Style`` to apply
                to the box.
                Alternatively, you can supply a sequence of these tuples and they will be applied per-edge.
                If the sequence is of length 1, all edges will be decorated according to the single element.
                If the sequence is length 2, the first ``tuple`` will be applied to the top and bottom edges.
                If the sequence is length 4, the tuples will be applied to the edges in the order: top, right, bottom, left.

        Raises:
            StyleValueError: When the supplied ``tuple`` is not of valid length (1, 2, or 4).
        """
        top, right, bottom, left = self._properties
        if border is None:
            clear_rule = obj.clear_rule
            clear_rule(top)
            clear_rule(right)
            clear_rule(bottom)
            clear_rule(left)
            obj.refresh(layout=self._layout)
            return
        if isinstance(border, tuple):
            setattr(obj, top, border)
            setattr(obj, right, border)
            setattr(obj, bottom, border)
            setattr(obj, left, border)
            obj.refresh(layout=self._layout)
            return

        count = len(border)
        if count == 1:
            _border = border[0]
            setattr(obj, top, _border)
            setattr(obj, right, _border)
            setattr(obj, bottom, _border)
            setattr(obj, left, _border)
        elif count == 2:
            _border1, _border2 = border
            setattr(obj, top, _border1)
            setattr(obj, bottom, _border1)
            setattr(obj, right, _border2)
            setattr(obj, left, _border2)
        elif count == 4:
            _border1, _border2, _border3, _border4 = border
            setattr(obj, top, _border1)
            setattr(obj, right, _border2)
            setattr(obj, bottom, _border3)
            setattr(obj, left, _border4)
        else:
            raise StyleValueError("expected 1, 2, or 4 values")
        obj.refresh(layout=self._layout)


class StyleProperty:
    """Descriptor for getting and setting the text style."""

    DEFAULT_STYLE = Style()

    def __get__(
        self, obj: StylesBase, objtype: type[StylesBase] | None = None
    ) -> Style:
        """Get the Style

        Args:
            obj (Styles): The ``Styles`` object
            objtype (type[Styles]): The ``Styles`` class

        Returns:
            A ``Style`` object.
        """
        style = ColorPair(obj.color, obj.background).style + obj.text_style
        return style


class SpacingProperty:
    """Descriptor for getting and setting spacing properties (e.g. padding and margin)."""

    def __set_name__(self, owner: StylesBase, name: str) -> None:
        self.name = name

    def __get__(
        self, obj: StylesBase, objtype: type[StylesBase] | None = None
    ) -> Spacing:
        """Get the Spacing

        Args:
            obj (Styles): The ``Styles`` object
            objtype (type[Styles]): The ``Styles`` class

        Returns:
            Spacing: The Spacing. If unset, returns the null spacing ``(0, 0, 0, 0)``.
        """
        return obj.get_rule(self.name, NULL_SPACING)

    def __set__(self, obj: StylesBase, spacing: SpacingDimensions | None):
        """Set the Spacing

        Args:
            obj (Styles): The ``Styles`` object.
            style (Style | str, optional): You can supply the ``Style`` directly, or a
                string (e.g. ``"blue on #f0f0f0"``).

        Raises:
            ValueError: When the value is malformed, e.g. a ``tuple`` with a length that is
                not 1, 2, or 4.
        """

        if spacing is None:
            if obj.clear_rule(self.name):
                obj.refresh(layout=True)
        else:
            try:
                unpacked_spacing = Spacing.unpack(spacing)
            except ValueError as error:
                raise StyleValueError(
                    str(error),
                    help_text=spacing_wrong_number_of_values(
                        property_name=self.name,
                        num_values_supplied=len(spacing),
                        context="inline",
                    ),
                )
            if obj.set_rule(self.name, unpacked_spacing):
                obj.refresh(layout=True)


class DocksProperty:
    """Descriptor for getting and setting the docks property. This property
    is used to define docks and their location on screen.
    """

    def __get__(
        self, obj: StylesBase, objtype: type[StylesBase] | None = None
    ) -> tuple[DockGroup, ...]:
        """Get the Docks property

        Args:
            obj (Styles): The ``Styles`` object.
            objtype (type[Styles]): The ``Styles`` class.

        Returns:
            tuple[DockGroup, ...]: A ``tuple`` containing the defined docks.
        """
        if obj.has_rule("docks"):
            return obj.get_rule("docks")
        from .styles import DockGroup

        return (DockGroup("_default", "top", 1),)

    def __set__(self, obj: StylesBase, docks: Iterable[DockGroup] | None):
        """Set the Docks property

        Args:
            obj (Styles): The ``Styles`` object.
            docks (Iterable[DockGroup]): Iterable of DockGroups
        """
        if docks is None:
            if obj.clear_rule("docks"):
                obj.refresh(layout=True)
        else:
            if obj.set_rule("docks", tuple(docks)):
                obj.refresh(layout=True)


class DockProperty:
    """Descriptor for getting and setting the dock property. The dock property
    allows you to specify which dock you wish a Widget to be attached to. This
    should be used in conjunction with the "docks" property which lets you define
    the docks themselves, and where they are located on screen.
    """

    def __get__(self, obj: StylesBase, objtype: type[StylesBase] | None = None) -> str:
        """Get the Dock property

        Args:
            obj (Styles): The ``Styles`` object.
            objtype (type[Styles]): The ``Styles`` class.

        Returns:
            str: The dock name as a string, or "" if the rule is not set.
        """
        return obj.get_rule("dock", "_default")

    def __set__(self, obj: Styles, spacing: str | None):
        """Set the Dock property

        Args:
            obj (Styles): The ``Styles`` object
            spacing (str | None): The spacing to use.
        """
        if obj.set_rule("dock", spacing):
            obj.refresh(layout=True)


class LayoutProperty:
    """Descriptor for getting and setting layout."""

    def __set_name__(self, owner: StylesBase, name: str) -> None:
        self.name = name

    def __get__(
        self, obj: StylesBase, objtype: type[StylesBase] | None = None
    ) -> Layout | None:
        """
        Args:
            obj (Styles): The Styles object
            objtype (type[Styles]): The Styles class
        Returns:
            The ``Layout`` object.
        """
        return obj.get_rule(self.name)

    def __set__(self, obj: StylesBase, layout: str | Layout | None):
        """
        Args:
            obj (Styles): The Styles object.
            layout (str | Layout): The layout to use. You can supply a the name of the layout
                or a ``Layout`` object.
        """

        from ..layouts.factory import get_layout, Layout  # Prevents circular import

        if layout is None:
            if obj.clear_rule("layout"):
                obj.refresh(layout=True)
        elif isinstance(layout, Layout):
            if obj.set_rule("layout", layout):
                obj.refresh(layout=True)
        else:
            if obj.set_rule("layout", get_layout(layout)):
                obj.refresh(layout=True)


class OffsetProperty:
    """Descriptor for getting and setting the offset property.
    Offset consists of two values, x and y, that a widget's position
    will be adjusted by before it is rendered.
    """

    def __set_name__(self, owner: StylesBase, name: str) -> None:
        self.name = name

    def __get__(
        self, obj: StylesBase, objtype: type[StylesBase] | None = None
    ) -> ScalarOffset:
        """Get the offset

        Args:
            obj (Styles): The ``Styles`` object.
            objtype (type[Styles]): The ``Styles`` class.

        Returns:
            ScalarOffset: The ``ScalarOffset`` indicating the adjustment that
                will be made to widget position prior to it being rendered.
        """
        return obj.get_rule(self.name, ScalarOffset.null())

    def __set__(
        self, obj: StylesBase, offset: tuple[int | str, int | str] | ScalarOffset | None
    ):
        """Set the offset

        Args:
            obj: The ``Styles`` class
            offset: A ScalarOffset object, or a 2-tuple of the form ``(x, y)`` indicating
                the x and y offsets. When the ``tuple`` form is used, x and y can be specified
                as either ``int`` or ``str``. The string format allows you to also specify
                any valid scalar unit e.g. ``("0.5vw", "0.5vh")``.

        Raises:
            ScalarParseError: If any of the string values supplied in the 2-tuple cannot
                be parsed into a Scalar. For example, if you specify an non-existent unit.
        """
        if offset is None:
            if obj.clear_rule(self.name):
                obj.refresh(layout=True)
        elif isinstance(offset, ScalarOffset):
            if obj.set_rule(self.name, offset):
                obj.refresh(layout=True)
        else:
            x, y = offset
            scalar_x = (
                Scalar.parse(x, Unit.WIDTH)
                if isinstance(x, str)
                else Scalar(float(x), Unit.CELLS, Unit.WIDTH)
            )
            scalar_y = (
                Scalar.parse(y, Unit.HEIGHT)
                if isinstance(y, str)
                else Scalar(float(y), Unit.CELLS, Unit.HEIGHT)
            )
            _offset = ScalarOffset(scalar_x, scalar_y)

            if obj.set_rule(self.name, _offset):
                obj.refresh(layout=True)


class StringEnumProperty:
    """Descriptor for getting and setting string properties and ensuring that the set
    value belongs in the set of valid values.
    """

    def __init__(self, valid_values: set[str], default: str, layout=False) -> None:
        self._valid_values = valid_values
        self._default = default
        self._layout = layout

    def __set_name__(self, owner: StylesBase, name: str) -> None:
        self.name = name

    def __get__(self, obj: StylesBase, objtype: type[StylesBase] | None = None) -> str:
        """Get the string property, or the default value if it's not set

        Args:
            obj (Styles): The ``Styles`` object.
            objtype (type[Styles]): The ``Styles`` class.

        Returns:
            str: The string property value
        """
        return obj.get_rule(self.name, self._default)

    def __set__(self, obj: StylesBase, value: str | None = None):
        """Set the string property and ensure it is in the set of allowed values.

        Args:
            obj (Styles): The ``Styles`` object
            value (str, optional): The string value to set the property to.

        Raises:
            StyleValueError: If the value is not in the set of valid values.
        """

        if value is None:
            if obj.clear_rule(self.name):
                obj.refresh(layout=self._layout)
        else:
            if value not in self._valid_values:
                raise StyleValueError(
                    f"{self.name} must be one of {friendly_list(self._valid_values)}",
                    help_text=string_enum_help_text(
                        self.name,
                        valid_values=list(self._valid_values),
                        context="inline",
                    ),
                )
            if obj.set_rule(self.name, value):
                obj.refresh(layout=self._layout)


class NameProperty:
    """Descriptor for getting and setting name properties."""

    def __set_name__(self, owner: StylesBase, name: str) -> None:
        self.name = name

    def __get__(self, obj: StylesBase, objtype: type[StylesBase] | None) -> str:
        """Get the name property

        Args:
            obj (Styles): The ``Styles`` object.
            objtype (type[Styles]): The ``Styles`` class.

        Returns:
            str: The name
        """
        return obj.get_rule(self.name, "")

    def __set__(self, obj: StylesBase, name: str | None):
        """Set the name property

        Args:
            obj: The ``Styles`` object
            name: The name to set the property to

        Raises:
            StyleTypeError: If the value is not a ``str``.
        """

        if name is None:
            if obj.clear_rule(self.name):
                obj.refresh(layout=True)
        else:
            if not isinstance(name, str):
                raise StyleTypeError(f"{self.name} must be a str")
            if obj.set_rule(self.name, name):
                obj.refresh(layout=True)


class NameListProperty:
    def __set_name__(self, owner: StylesBase, name: str) -> None:
        self.name = name

    def __get__(
        self, obj: StylesBase, objtype: type[StylesBase] | None = None
    ) -> tuple[str, ...]:
        return cast(tuple[str, ...], obj.get_rule(self.name, ()))

    def __set__(self, obj: StylesBase, names: str | tuple[str] | None = None):

        if names is None:
            if obj.clear_rule(self.name):
                obj.refresh(layout=True)
        elif isinstance(names, str):
            if obj.set_rule(
                self.name, tuple(name.strip().lower() for name in names.split(" "))
            ):
                obj.refresh(layout=True)
        elif isinstance(names, tuple):
            if obj.set_rule(self.name, names):
                obj.refresh(layout=True)


class ColorProperty:
    """Descriptor for getting and setting color properties."""

    def __init__(self, default_color: Color | str) -> None:
        self._default_color = Color.parse(default_color)

    def __set_name__(self, owner: StylesBase, name: str) -> None:
        self.name = name

    def __get__(
        self, obj: StylesBase, objtype: type[StylesBase] | None = None
    ) -> Color:
        """Get a ``Color``.

        Args:
            obj (Styles): The ``Styles`` object.
            objtype (type[Styles]): The ``Styles`` class.

        Returns:
            Color: The Color
        """
        return cast(Color, obj.get_rule(self.name, self._default_color))

    def __set__(self, obj: StylesBase, color: Color | str | None):
        """Set the Color

        Args:
            obj (Styles): The ``Styles`` object
            color (Color | str | None): The color to set. Pass a ``Color`` instance directly,
                or pass a ``str`` which will be parsed into a color (e.g. ``"red""``, ``"rgb(20, 50, 80)"``,
                ``"#f4e32d"``).

        Raises:
            ColorParseError: When the color string is invalid.
        """

        if color is None:
            if obj.clear_rule(self.name):
                obj.refresh()
        elif isinstance(color, Color):
            if obj.set_rule(self.name, color):
                obj.refresh()
        elif isinstance(color, str):
            try:
                parsed_color = Color.parse(color)
            except ColorParseError:
                raise StyleValueError(
                    f"Invalid color value '{color}'",
                    help_text=color_property_help_text(self.name, context="inline"),
                )
            if obj.set_rule(self.name, parsed_color):
                obj.refresh()
        else:
            raise StyleValueError(f"Invalid color value {color}")


class StyleFlagsProperty:
    """Descriptor for getting and set style flag properties (e.g. ``bold italic underline``)."""

    _VALID_PROPERTIES = {
        "none",
        "not",
        "bold",
        "italic",
        "underline",
        "overline",
        "strike",
        "b",
        "i",
        "u",
        "o",
    }

    def __set_name__(self, owner: Styles, name: str) -> None:
        self.name = name

    def __get__(
        self, obj: StylesBase, objtype: type[StylesBase] | None = None
    ) -> Style:
        """Get the ``Style``

        Args:
            obj (Styles): The ``Styles`` object.
            objtype (type[Styles]): The ``Styles`` class.

        Returns:
            Style: The ``Style`` object
        """
        return obj.get_rule(self.name, Style.null())

    def __set__(self, obj: StylesBase, style_flags: Style | str | None):
        """Set the style using a style flag string

        Args:
            obj (Styles): The ``Styles`` object.
            style_flags (str, optional): The style flags to set as a string. For example,
                ``"bold italic"``.

        Raises:
            StyleValueError: If the value is an invalid style flag
        """
        if style_flags is None:
            if obj.clear_rule(self.name):
                obj.refresh()
        elif isinstance(style_flags, Style):
            if obj.set_rule(self.name, style_flags):
                obj.refresh()
        else:
            words = [word.strip() for word in style_flags.split(" ")]
            valid_word = self._VALID_PROPERTIES.__contains__
            for word in words:
                if not valid_word(word):
                    raise StyleValueError(
                        f"unknown word {word!r} in style flags, "
                        f"valid values are {friendly_list(self._VALID_PROPERTIES)}"
                    )
            style = Style.parse(style_flags)
            if obj.set_rule(self.name, style):
                obj.refresh()


class TransitionsProperty:
    """Descriptor for getting transitions properties"""

    def __get__(
        self, obj: StylesBase, objtype: type[StylesBase] | None = None
    ) -> dict[str, Transition]:
        """Get a mapping of properties to the transitions applied to them.

        Args:
            obj (Styles): The ``Styles`` object.
            objtype (type[Styles]): The ``Styles`` class.

        Returns:
            dict[str, Transition]: A ``dict`` mapping property names to the ``Transition`` applied to them.
                e.g. ``{"offset": Transition(...), ...}``. If no transitions have been set, an empty ``dict``
                is returned.
        """
        return obj.get_rule("transitions", {})

    def __set__(self, obj: Styles, transitions: dict[str, Transition] | None) -> None:
        if transitions is None:
            obj.clear_rule("transitions")
        else:
            obj.set_rule("transitions", transitions.copy())


class FractionalProperty:
    """Property that can be set either as a float (e.g. 0.1) or a
    string percentage (e.g. '10%'). Values will be clamped to the range (0, 1).
    """

    def __init__(self, default: float = 1.0):
        self.default = default

    def __set_name__(self, owner: StylesBase, name: str) -> None:
        self.name = name

    def __get__(self, obj: StylesBase, type: type[StylesBase]) -> float:
        """Get the property value as a float between 0 and 1

        Args:
            obj (Styles): The ``Styles`` object.
            objtype (type[Styles]): The ``Styles`` class.

        Returns:
            float: The value of the property (in the range (0, 1))
        """
        return cast(float, obj.get_rule(self.name, self.default))

    def __set__(self, obj: StylesBase, value: float | str | None) -> None:
        """Set the property value, clamping it between 0 and 1.

        Args:
            obj (Styles): The Styles object.
            value (float|str|None): The value to set as a float between 0 and 1, or
                as a percentage string such as '10%'.
        """
        name = self.name
        if value is None:
            if obj.clear_rule(name):
                obj.refresh()
            return

        if isinstance(value, float):
            float_value = value
        elif isinstance(value, str) and value.endswith("%"):
            float_value = float(Scalar.parse(value).value) / 100
        else:
            raise StyleTypeError(
                f"{self.name} must be a str (e.g. '10%') or a float (e.g. 0.1)"
            )
        if obj.set_rule(name, clamp(float_value, 0, 1)):
            obj.refresh()<|MERGE_RESOLUTION|>--- conflicted
+++ resolved
@@ -14,6 +14,8 @@
 import rich.repr
 from rich.style import Style
 
+from ._help_text import scalar_help_text
+from .. import log
 from ._help_text import (
     spacing_wrong_number_of_values,
     scalar_help_text,
@@ -100,11 +102,7 @@
             obj.clear_rule(self.name)
             obj.refresh(layout=True)
             return
-<<<<<<< HEAD
-        if isinstance(value, float) or isinstance(value, int):
-=======
         if isinstance(value, (int, float)):
->>>>>>> 6db5c6ed
             new_value = Scalar(float(value), Unit.CELLS, Unit.WIDTH)
         elif isinstance(value, Scalar):
             new_value = value
@@ -119,16 +117,7 @@
                     ),
                 )
         else:
-<<<<<<< HEAD
             raise StyleValueError("expected float, int, Scalar, or None")
-        if new_value is not None and new_value.unit not in self.units:
-            raise StyleValueError(
-                f"{self.name} units must be one of {friendly_list(get_symbols(self.units))}"
-            )
-        if new_value is not None and new_value.is_percent:
-            new_value = Scalar(float(new_value.value), self.percent_unit, Unit.WIDTH)
-=======
-            raise StyleValueError("expected float, Scalar, or None")
 
         if (
             new_value is not None
@@ -146,7 +135,6 @@
                 new_value = Scalar(
                     float(new_value.value), self.percent_unit, Unit.WIDTH
                 )
->>>>>>> 6db5c6ed
         if obj.set_rule(self.name, new_value):
             obj.refresh(layout=True)
 
