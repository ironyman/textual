--- conflicted
+++ resolved
@@ -3,12 +3,8 @@
 import functools
 from dataclasses import dataclass
 from itertools import chain, zip_longest
-<<<<<<< HEAD
 from operator import itemgetter
 from typing import Any, ClassVar, Generic, Iterable, NamedTuple, TypeVar, cast
-=======
-from typing import Generic, Iterable, cast
->>>>>>> 1d19bb8d
 
 import rich.repr
 from rich.console import RenderableType
@@ -17,13 +13,9 @@
 from rich.segment import Segment
 from rich.style import Style
 from rich.text import Text, TextType
-<<<<<<< HEAD
 from typing_extensions import Literal, TypeAlias
-=======
-from typing_extensions import ClassVar, Literal, TypeVar
->>>>>>> 1d19bb8d
-
-from .. import events, messages
+
+from .. import events
 from .._cache import LRUCache
 from .._segment_tools import line_crop
 from .._two_way_dict import TwoWayDict
