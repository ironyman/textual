--- conflicted
+++ resolved
@@ -5,21 +5,18 @@
 The format is based on [Keep a Changelog](http://keepachangelog.com/)
 and this project adheres to [Semantic Versioning](http://semver.org/).
 
-<<<<<<< HEAD
 ## Unreleased
 
 ### Added
 
 - Added `TreeNode.tree` as a read-only public attribute https://github.com/Textualize/textual/issues/2413
-=======
+
 ## [0.22.1] - 2023-04-28
 
 ### Fixed
 
 - Fixed timer issue https://github.com/Textualize/textual/issues/2416
 - Fixed `textual run` issue https://github.com/Textualize/textual/issues/2391
-
->>>>>>> e15df80a
 
 ## [0.22.0] - 2023-04-27
 
