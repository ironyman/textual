--- conflicted
+++ resolved
@@ -7,17 +7,16 @@
 
 ## [0.11.0] - Unreleased
 
-<<<<<<< HEAD
 ### Added
 
 - Added an optional `expand_all` parameter to `TreeNode.expand` https://github.com/Textualize/textual/issues/1430
 - Added an optional `collapse_all` parameter to `TreeNode.collapse` https://github.com/Textualize/textual/issues/1430
 - Added an optional `toggle_all` parameter to `TreeNode.toggle` https://github.com/Textualize/textual/issues/1430
-=======
+
 ### Changed
 
 - Breaking change: `TreeNode` can no longer be imported from `textual.widgets`; it is now available via `from textual.widgets.tree import TreeNode`. https://github.com/Textualize/textual/pull/1637
->>>>>>> a61e61f1
+
 
 ### Fixed
 
