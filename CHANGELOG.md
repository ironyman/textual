--- conflicted
+++ resolved
@@ -5,20 +5,13 @@
 The format is based on [Keep a Changelog](http://keepachangelog.com/)
 and this project adheres to [Semantic Versioning](http://semver.org/).
 
-<<<<<<< HEAD
 ## [0.49.1] - 2023-02-08
 
 ### Fixed
 
 - Fixed issue with ANSI colors not being converted to truecolor https://github.com/Textualize/textual/pull/4138
-=======
-## Unreleased
-
-### Fixed
-
 - Fixed duplicate watch methods being attached to DOM nodes https://github.com/Textualize/textual/pull/4030
 - Fixed using `watch` to create additional watchers would trigger other watch methods https://github.com/Textualize/textual/issues/3878
->>>>>>> 7c7dec0b
 
 ## [0.49.0] - 2024-02-07
 
