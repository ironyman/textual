--- conflicted
+++ resolved
@@ -30,10 +30,7 @@
 - Widget.notify and App.notify are now thread-safe https://github.com/Textualize/textual/pull/3275
 - Breaking change: Widget.notify and App.notify now return None https://github.com/Textualize/textual/pull/3275
 - App.unnotify is now private (renamed to App._unnotify) https://github.com/Textualize/textual/pull/3275
-<<<<<<< HEAD
 - `Markdown.load` will now attempt to scroll to a related heading if an anchor is provided https://github.com/Textualize/textual/pull/3244
-=======
->>>>>>> d31fb822
 
 ## [0.36.0] - 2023-09-05
 
