# Change Log

All notable changes to this project will be documented in this file.

The format is based on [Keep a Changelog](http://keepachangelog.com/)
and this project adheres to [Semantic Versioning](http://semver.org/).


## Unreleased

### Fixed

- Duplicate CSS errors when parsing CSS from a screen https://github.com/Textualize/textual/issues/3581
<<<<<<< HEAD
- Fixed app-level queries causing a crash when the command palette is active https://github.com/Textualize/textual/issues/3633
=======
- Added missing `blur` pseudo class https://github.com/Textualize/textual/issues/3439
- Fixed visual glitched characters on Windows due to Python limitation https://github.com/Textualize/textual/issues/2548
>>>>>>> 38e4cc08

### Changed

- CSS error reporting will no longer provide links to the files in question https://github.com/Textualize/textual/pull/3582
- inline CSS error reporting will report widget/class variable where the CSS was read from https://github.com/Textualize/textual/pull/3582

## [0.41.0] - 2023-10-31

### Fixed

- Fixed `Input.cursor_blink` reactive not changing blink state after `Input` was mounted https://github.com/Textualize/textual/pull/3498
- Fixed `Tabs.active` attribute value not being re-assigned after removing a tab or clearing https://github.com/Textualize/textual/pull/3498
- Fixed `DirectoryTree` race-condition crash when changing path https://github.com/Textualize/textual/pull/3498
- Fixed issue with `LRUCache.discard` https://github.com/Textualize/textual/issues/3537
- Fixed `DataTable` not scrolling to rows that were just added https://github.com/Textualize/textual/pull/3552
- Fixed cache bug with `DataTable.update_cell` https://github.com/Textualize/textual/pull/3551
- Fixed CSS errors being repeated https://github.com/Textualize/textual/pull/3566
- Fix issue with chunky highlights on buttons https://github.com/Textualize/textual/pull/3571
- Fixed `OptionList` event leakage from `CommandPalette` to `App`.
- Fixed crash in `LoadingIndicator` https://github.com/Textualize/textual/pull/3498
- Fixed crash when `Tabs` appeared as a descendant of `TabbedContent` in the DOM https://github.com/Textualize/textual/pull/3602
- Fixed the command palette cancelling other workers https://github.com/Textualize/textual/issues/3615

### Added

- Add Document `get_index_from_location` / `get_location_from_index` https://github.com/Textualize/textual/pull/3410
- Add setter for `TextArea.text` https://github.com/Textualize/textual/discussions/3525
- Added `key` argument to the `DataTable.sort()` method, allowing the table to be sorted using a custom function (or other callable) https://github.com/Textualize/textual/pull/3090
- Added `initial` to all css rules, which restores default (i.e. value from DEFAULT_CSS) https://github.com/Textualize/textual/pull/3566
- Added HorizontalPad to pad.py https://github.com/Textualize/textual/pull/3571
- Added `AwaitComplete` class, to be used for optionally awaitable return values https://github.com/Textualize/textual/pull/3498


### Changed

- Breaking change: `Button.ACTIVE_EFFECT_DURATION` classvar converted to `Button.active_effect_duration` attribute https://github.com/Textualize/textual/pull/3498
- Breaking change: `Input.blink_timer` made private (renamed to `Input._blink_timer`) https://github.com/Textualize/textual/pull/3498
- Breaking change: `Input.cursor_blink` reactive updated to not run on mount (now `init=False`) https://github.com/Textualize/textual/pull/3498
- Breaking change: `AwaitTabbedContent` class removed https://github.com/Textualize/textual/pull/3498
- Breaking change: `Tabs.remove_tab` now returns an `AwaitComplete` instead of an `AwaitRemove` https://github.com/Textualize/textual/pull/3498
- Breaking change: `Tabs.clear` now returns an `AwaitComplete` instead of an `AwaitRemove` https://github.com/Textualize/textual/pull/3498
- `TabbedContent.add_pane` now returns an `AwaitComplete` instead of an `AwaitTabbedContent` https://github.com/Textualize/textual/pull/3498
- `TabbedContent.remove_pane` now returns an `AwaitComplete` instead of an `AwaitTabbedContent` https://github.com/Textualize/textual/pull/3498
- `TabbedContent.clear_pane` now returns an `AwaitComplete` instead of an `AwaitTabbedContent` https://github.com/Textualize/textual/pull/3498
- `Tabs.add_tab` now returns an `AwaitComplete` instead of an `AwaitMount` https://github.com/Textualize/textual/pull/3498
- `DirectoryTree.reload` now returns an `AwaitComplete`, which may be awaited to ensure the node has finished being processed by the internal queue https://github.com/Textualize/textual/pull/3498
- `Tabs.remove_tab` now returns an `AwaitComplete`, which may be awaited to ensure the tab is unmounted and internal state is updated https://github.com/Textualize/textual/pull/3498
- `App.switch_mode` now returns an `AwaitMount`, which may be awaited to ensure the screen is mounted https://github.com/Textualize/textual/pull/3498
- Buttons will now display multiple lines, and have auto height https://github.com/Textualize/textual/pull/3539
- DataTable now has a max-height of 100vh rather than 100%, which doesn't work with auto
- Breaking change: empty rules now result in an error https://github.com/Textualize/textual/pull/3566
- Improved startup time by caching CSS parsing https://github.com/Textualize/textual/pull/3575
- Workers are now created/run in a thread-safe way https://github.com/Textualize/textual/pull/3586

## [0.40.0] - 2023-10-11

### Added

- Added `loading` reactive property to widgets https://github.com/Textualize/textual/pull/3509

## [0.39.0] - 2023-10-10

### Fixed

- `Pilot.click`/`Pilot.hover` can't use `Screen` as a selector https://github.com/Textualize/textual/issues/3395
- App exception when a `Tree` is initialized/mounted with `disabled=True` https://github.com/Textualize/textual/issues/3407
- Fixed `print` locations not being correctly reported in `textual console` https://github.com/Textualize/textual/issues/3237
- Fix location of IME and emoji popups https://github.com/Textualize/textual/pull/3408
- Fixed application freeze when pasting an emoji into an application on Windows https://github.com/Textualize/textual/issues/3178
- Fixed duplicate option ID handling in the `OptionList` https://github.com/Textualize/textual/issues/3455
- Fix crash when removing and updating DataTable cell at same time https://github.com/Textualize/textual/pull/3487
- Fixed fractional styles to allow integer values https://github.com/Textualize/textual/issues/3414
- Stop eating stdout/stderr in headless mode - print works again in tests https://github.com/Textualize/textual/pull/3486

### Added

- `OutOfBounds` exception to be raised by `Pilot` https://github.com/Textualize/textual/pull/3360
- `TextArea.cursor_screen_offset` property for getting the screen-relative position of the cursor https://github.com/Textualize/textual/pull/3408
- `Input.cursor_screen_offset` property for getting the screen-relative position of the cursor https://github.com/Textualize/textual/pull/3408
- Reactive `cell_padding` (and respective parameter) to define horizontal cell padding in data table columns https://github.com/Textualize/textual/issues/3435
- Added `Input.clear` method https://github.com/Textualize/textual/pull/3430
- Added `TextArea.SelectionChanged` and `TextArea.Changed` messages https://github.com/Textualize/textual/pull/3442
- Added `wait_for_dismiss` parameter to `App.push_screen` https://github.com/Textualize/textual/pull/3477
- Allow scrollbar-size to be set to 0 to achieve scrollable containers with no visible scrollbars https://github.com/Textualize/textual/pull/3488

### Changed

- Breaking change: tree-sitter and tree-sitter-languages dependencies moved to `syntax` extra https://github.com/Textualize/textual/pull/3398
- `Pilot.click`/`Pilot.hover` now raises `OutOfBounds` when clicking outside visible screen https://github.com/Textualize/textual/pull/3360
- `Pilot.click`/`Pilot.hover` now return a Boolean indicating whether the click/hover landed on the widget that matches the selector https://github.com/Textualize/textual/pull/3360
- Added a delay to when the `No Matches` message appears in the command palette, thus removing a flicker https://github.com/Textualize/textual/pull/3399
- Timer callbacks are now typed more loosely https://github.com/Textualize/textual/issues/3434

## [0.38.1] - 2023-09-21

### Fixed

- Hotfix - added missing highlight files in build distribution https://github.com/Textualize/textual/pull/3370

## [0.38.0] - 2023-09-21

### Added

- Added a TextArea https://github.com/Textualize/textual/pull/2931
- Added :dark and :light pseudo classes

### Fixed

- Fixed `DataTable` not updating component styles on hot-reloading https://github.com/Textualize/textual/issues/3312

### Changed

- Breaking change: CSS in DEFAULT_CSS is now automatically scoped to the widget (set SCOPED_CSS=False) to disable
- Breaking change: Changed `Markdown.goto_anchor` to return a boolean (if the anchor was found) instead of `None` https://github.com/Textualize/textual/pull/3334

## [0.37.1] - 2023-09-16

### Fixed

- Fixed the command palette crashing with a `TimeoutError` in any Python before 3.11 https://github.com/Textualize/textual/issues/3320
- Fixed `Input` event leakage from `CommandPalette` to `App`.

## [0.37.0] - 2023-09-15

### Added

- Added the command palette https://github.com/Textualize/textual/pull/3058
- `Input` is now validated when focus moves out of it https://github.com/Textualize/textual/pull/3193
- Attribute `Input.validate_on` (and `__init__` parameter of the same name) to customise when validation occurs https://github.com/Textualize/textual/pull/3193
- Screen-specific (sub-)title attributes https://github.com/Textualize/textual/pull/3199:
  - `Screen.TITLE`
  - `Screen.SUB_TITLE`
  - `Screen.title`
  - `Screen.sub_title`
- Properties `Header.screen_title` and `Header.screen_sub_title` https://github.com/Textualize/textual/pull/3199
- Added `DirectoryTree.DirectorySelected` message https://github.com/Textualize/textual/issues/3200
- Added `widgets.Collapsible` contributed by Sunyoung Yoo https://github.com/Textualize/textual/pull/2989

### Fixed

- Fixed a crash when removing an option from an `OptionList` while the mouse is hovering over the last option https://github.com/Textualize/textual/issues/3270
- Fixed a crash in `MarkdownViewer` when clicking on a link that contains an anchor https://github.com/Textualize/textual/issues/3094
- Fixed wrong message pump in pop_screen https://github.com/Textualize/textual/pull/3315

### Changed

- Widget.notify and App.notify are now thread-safe https://github.com/Textualize/textual/pull/3275
- Breaking change: Widget.notify and App.notify now return None https://github.com/Textualize/textual/pull/3275
- App.unnotify is now private (renamed to App._unnotify) https://github.com/Textualize/textual/pull/3275
- `Markdown.load` will now attempt to scroll to a related heading if an anchor is provided https://github.com/Textualize/textual/pull/3244
- `ProgressBar` explicitly supports being set back to its indeterminate state https://github.com/Textualize/textual/pull/3286

## [0.36.0] - 2023-09-05

### Added

- TCSS styles `layer` and `layers` can be strings https://github.com/Textualize/textual/pull/3169
- `App.return_code` for the app return code https://github.com/Textualize/textual/pull/3202
- Added `animate` switch to `Tree.scroll_to_line` and `Tree.scroll_to_node` https://github.com/Textualize/textual/pull/3210
- Added `Rule` widget https://github.com/Textualize/textual/pull/3209
- Added App.current_mode to get the current mode https://github.com/Textualize/textual/pull/3233

### Changed

- Reactive callbacks are now scheduled on the message pump of the reactable that is watching instead of the owner of reactive attribute https://github.com/Textualize/textual/pull/3065
- Callbacks scheduled with `call_next` will now have the same prevented messages as when the callback was scheduled https://github.com/Textualize/textual/pull/3065
- Added `cursor_type` to the `DataTable` constructor.
- Fixed `push_screen` not updating Screen.CSS styles https://github.com/Textualize/textual/issues/3217
- `DataTable.add_row` accepts `height=None` to automatically compute optimal height for a row https://github.com/Textualize/textual/pull/3213

### Fixed

- Fixed flicker when calling pop_screen multiple times https://github.com/Textualize/textual/issues/3126
- Fixed setting styles.layout not updating https://github.com/Textualize/textual/issues/3047
- Fixed flicker when scrolling tree up or down a line https://github.com/Textualize/textual/issues/3206

## [0.35.1]

### Fixed

- Fixed flash of 80x24 interface in textual-web

## [0.35.0]

### Added

- Ability to enable/disable tabs via the reactive `disabled` in tab panes https://github.com/Textualize/textual/pull/3152
- Textual-web driver support for Windows

### Fixed

- Could not hide/show/disable/enable tabs in nested `TabbedContent` https://github.com/Textualize/textual/pull/3150

## [0.34.0] - 2023-08-22

### Added

- Methods `TabbedContent.disable_tab` and `TabbedContent.enable_tab` https://github.com/Textualize/textual/pull/3112
- Methods `Tabs.disable` and `Tabs.enable` https://github.com/Textualize/textual/pull/3112
- Messages `Tab.Disabled`, `Tab.Enabled`, `Tabs.TabDisabled` and `Tabs.Enabled` https://github.com/Textualize/textual/pull/3112
- Methods `TabbedContent.hide_tab` and `TabbedContent.show_tab` https://github.com/Textualize/textual/pull/3112
- Methods `Tabs.hide` and `Tabs.show` https://github.com/Textualize/textual/pull/3112
- Messages `Tabs.TabHidden` and `Tabs.TabShown` https://github.com/Textualize/textual/pull/3112
- Added `ListView.extend` method to append multiple items https://github.com/Textualize/textual/pull/3012

### Changed

- grid-columns and grid-rows now accept an `auto` token to detect the optimal size https://github.com/Textualize/textual/pull/3107
- LoadingIndicator now has a minimum height of 1 line.

### Fixed

- Fixed auto height container with default grid-rows https://github.com/Textualize/textual/issues/1597
- Fixed `page_up` and `page_down` bug in `DataTable` when `show_header = False` https://github.com/Textualize/textual/pull/3093
- Fixed issue with visible children inside invisible container when moving focus https://github.com/Textualize/textual/issues/3053

## [0.33.0] - 2023-08-15


### Fixed

- Fixed unintuitive sizing behaviour of TabbedContent https://github.com/Textualize/textual/issues/2411
- Fixed relative units not always expanding auto containers https://github.com/Textualize/textual/pull/3059
- Fixed background refresh https://github.com/Textualize/textual/issues/3055
- Fixed `SelectionList.clear_options` https://github.com/Textualize/textual/pull/3075
- `MouseMove` events bubble up from widgets. `App` and `Screen` receive `MouseMove` events even if there's no Widget under the cursor. https://github.com/Textualize/textual/issues/2905
- Fixed click on double-width char https://github.com/Textualize/textual/issues/2968

### Changed

- Breaking change: `DOMNode.visible` now takes into account full DOM to report whether a node is visible or not.

### Removed

- Property `Widget.focusable_children` https://github.com/Textualize/textual/pull/3070

### Added

- Added an interface for replacing prompt of an individual option in an `OptionList` https://github.com/Textualize/textual/issues/2603
- Added `DirectoryTree.reload_node` method https://github.com/Textualize/textual/issues/2757
- Added widgets.Digit https://github.com/Textualize/textual/pull/3073
- Added `BORDER_TITLE` and `BORDER_SUBTITLE` classvars to Widget https://github.com/Textualize/textual/pull/3097

### Changed

- DescendantBlur and DescendantFocus can now be used with @on decorator

## [0.32.0] - 2023-08-03

### Added

- Added widgets.Log
- Added Widget.is_vertical_scroll_end, Widget.is_horizontal_scroll_end, Widget.is_vertical_scrollbar_grabbed, Widget.is_horizontal_scrollbar_grabbed

### Changed

- Breaking change: Renamed TextLog to RichLog

## [0.31.0] - 2023-08-01

### Added

- Added App.begin_capture_print, App.end_capture_print, Widget.begin_capture_print, Widget.end_capture_print https://github.com/Textualize/textual/issues/2952
- Added the ability to run async methods as thread workers https://github.com/Textualize/textual/pull/2938
- Added `App.stop_animation` https://github.com/Textualize/textual/issues/2786
- Added `Widget.stop_animation` https://github.com/Textualize/textual/issues/2786

### Changed

- Breaking change: Creating a thread worker now requires that a `thread=True` keyword argument is passed https://github.com/Textualize/textual/pull/2938
- Breaking change: `Markdown.load` no longer captures all errors and returns a `bool`, errors now propagate https://github.com/Textualize/textual/issues/2956
- Breaking change: the default style of a `DataTable` now has `max-height: 100%` https://github.com/Textualize/textual/issues/2959

### Fixed

- Fixed a crash when a `SelectionList` had a prompt wider than itself https://github.com/Textualize/textual/issues/2900
- Fixed a bug where `Click` events were bubbling up from `Switch` widgets https://github.com/Textualize/textual/issues/2366
- Fixed a crash when using empty CSS variables https://github.com/Textualize/textual/issues/1849
- Fixed issue with tabs in TextLog https://github.com/Textualize/textual/issues/3007
- Fixed a bug with `DataTable` hover highlighting https://github.com/Textualize/textual/issues/2909

## [0.30.0] - 2023-07-17

### Added

- Added `DataTable.remove_column` method https://github.com/Textualize/textual/pull/2899
- Added notifications https://github.com/Textualize/textual/pull/2866
- Added `on_complete` callback to scroll methods https://github.com/Textualize/textual/pull/2903

### Fixed

- Fixed CancelledError issue with timer https://github.com/Textualize/textual/issues/2854
- Fixed Toggle Buttons issue with not being clickable/hoverable https://github.com/Textualize/textual/pull/2930


## [0.29.0] - 2023-07-03

### Changed

- Factored dev tools (`textual` command) in to external lib (`textual-dev`).

### Added

- Updated `DataTable.get_cell` type hints to accept string keys https://github.com/Textualize/textual/issues/2586
- Added `DataTable.get_cell_coordinate` method
- Added `DataTable.get_row_index` method https://github.com/Textualize/textual/issues/2587
- Added `DataTable.get_column_index` method
- Added can-focus pseudo-class to target widgets that may receive focus
- Make `Markdown.update` optionally awaitable https://github.com/Textualize/textual/pull/2838
- Added `default` parameter to `DataTable.add_column` for populating existing rows https://github.com/Textualize/textual/pull/2836
- Added can-focus pseudo-class to target widgets that may receive focus

### Fixed

- Fixed crash when columns were added to populated `DataTable` https://github.com/Textualize/textual/pull/2836
- Fixed issues with opacity on Screens https://github.com/Textualize/textual/issues/2616
- Fixed style problem with selected selections in a non-focused selection list https://github.com/Textualize/textual/issues/2768
- Fixed sys.stdout and sys.stderr being None https://github.com/Textualize/textual/issues/2879

## [0.28.1] - 2023-06-20

### Fixed

- Fixed indented code blocks not showing up in `Markdown` https://github.com/Textualize/textual/issues/2781
- Fixed inline code blocks in lists showing out of order in `Markdown` https://github.com/Textualize/textual/issues/2676
- Fixed list items in a `Markdown` being added to the focus chain https://github.com/Textualize/textual/issues/2380
- Fixed `Tabs` posting unnecessary messages when removing non-active tabs https://github.com/Textualize/textual/issues/2807
- call_after_refresh will preserve the sender within the callback https://github.com/Textualize/textual/pull/2806

### Added

- Added a method of allowing third party code to handle unhandled tokens in `Markdown` https://github.com/Textualize/textual/pull/2803
- Added `MarkdownBlock` as an exported symbol in `textual.widgets.markdown` https://github.com/Textualize/textual/pull/2803

### Changed

- Tooltips are now inherited, so will work with compound widgets


## [0.28.0] - 2023-06-19

### Added

- The devtools console now confirms when CSS files have been successfully loaded after a previous error https://github.com/Textualize/textual/pull/2716
- Class variable `CSS` to screens https://github.com/Textualize/textual/issues/2137
- Class variable `CSS_PATH` to screens https://github.com/Textualize/textual/issues/2137
- Added `cursor_foreground_priority` and `cursor_background_priority` to `DataTable` https://github.com/Textualize/textual/pull/2736
- Added Region.center
- Added `center` parameter to `Widget.scroll_to_region`
- Added `origin_visible` parameter to `Widget.scroll_to_region`
- Added `origin_visible` parameter to `Widget.scroll_to_center`
- Added `TabbedContent.tab_count` https://github.com/Textualize/textual/pull/2751
- Added `TabbedContent.add_pane` https://github.com/Textualize/textual/pull/2751
- Added `TabbedContent.remove_pane` https://github.com/Textualize/textual/pull/2751
- Added `TabbedContent.clear_panes` https://github.com/Textualize/textual/pull/2751
- Added `TabbedContent.Cleared` https://github.com/Textualize/textual/pull/2751

### Fixed

- Fixed setting `TreeNode.label` on an existing `Tree` node not immediately refreshing https://github.com/Textualize/textual/pull/2713
- Correctly implement `__eq__` protocol in DataTable https://github.com/Textualize/textual/pull/2705
- Fixed exceptions in Pilot tests being silently ignored https://github.com/Textualize/textual/pull/2754
- Fixed issue where internal data of `OptionList` could be invalid for short window after `clear_options` https://github.com/Textualize/textual/pull/2754
- Fixed `Tooltip` causing a `query_one` on a lone `Static` to fail https://github.com/Textualize/textual/issues/2723
- Nested widgets wouldn't lose focus when parent is disabled https://github.com/Textualize/textual/issues/2772
- Fixed the `Tabs` `Underline` highlight getting "lost" in some extreme situations https://github.com/Textualize/textual/pull/2751

### Changed

- Breaking change: The `@on` decorator will now match a message class and any child classes https://github.com/Textualize/textual/pull/2746
- Breaking change: Styles update to checkbox, radiobutton, OptionList, Select, SelectionList, Switch https://github.com/Textualize/textual/pull/2777
- `Tabs.add_tab` is now optionally awaitable https://github.com/Textualize/textual/pull/2778
- `Tabs.add_tab` now takes `before` and `after` arguments to position a new tab https://github.com/Textualize/textual/pull/2778
- `Tabs.remove_tab` is now optionally awaitable https://github.com/Textualize/textual/pull/2778
- Breaking change: `Tabs.clear` has been changed from returning `self` to being optionally awaitable https://github.com/Textualize/textual/pull/2778

## [0.27.0] - 2023-06-01

### Fixed

- Fixed zero division error https://github.com/Textualize/textual/issues/2673
- Fix `scroll_to_center` when there were nested layers out of view (Compositor full_map not populated fully) https://github.com/Textualize/textual/pull/2684
- Fix crash when `Select` widget value attribute was set in `compose` https://github.com/Textualize/textual/pull/2690
- Issue with computing progress in workers https://github.com/Textualize/textual/pull/2686
- Issues with `switch_screen` not updating the results callback appropriately https://github.com/Textualize/textual/issues/2650
- Fixed incorrect mount order https://github.com/Textualize/textual/pull/2702

### Added

- `work` decorator accepts `description` parameter to add debug string https://github.com/Textualize/textual/issues/2597
- Added `SelectionList` widget https://github.com/Textualize/textual/pull/2652
- `App.AUTO_FOCUS` to set auto focus on all screens https://github.com/Textualize/textual/issues/2594
- Option to `scroll_to_center` to ensure we don't scroll such that the top left corner of the widget is not visible https://github.com/Textualize/textual/pull/2682
- Added `Widget.tooltip` property https://github.com/Textualize/textual/pull/2670
- Added `Region.inflect` https://github.com/Textualize/textual/pull/2670
- `Suggester` API to compose with widgets for automatic suggestions https://github.com/Textualize/textual/issues/2330
- `SuggestFromList` class to let widgets get completions from a fixed set of options https://github.com/Textualize/textual/pull/2604
- `Input` has a new component class `input--suggestion` https://github.com/Textualize/textual/pull/2604
- Added `Widget.remove_children` https://github.com/Textualize/textual/pull/2657
- Added `Validator` framework and validation for `Input` https://github.com/Textualize/textual/pull/2600
- Ability to have private and public validate methods https://github.com/Textualize/textual/pull/2708
- Ability to have private compute methods https://github.com/Textualize/textual/pull/2708
- Added `message_hook` to App.run_test https://github.com/Textualize/textual/pull/2702
- Added `Sparkline` widget https://github.com/Textualize/textual/pull/2631

### Changed

- `Placeholder` now sets its color cycle per app https://github.com/Textualize/textual/issues/2590
- Footer now clears key highlight regardless of whether it's in the active screen or not https://github.com/Textualize/textual/issues/2606
- The default Widget repr no longer displays classes and pseudo-classes (to reduce noise in logs). Add them to your `__rich_repr__` method if needed. https://github.com/Textualize/textual/pull/2623
- Setting `Screen.AUTO_FOCUS` to `None` will inherit `AUTO_FOCUS` from the app instead of disabling it https://github.com/Textualize/textual/issues/2594
- Setting `Screen.AUTO_FOCUS` to `""` will disable it on the screen https://github.com/Textualize/textual/issues/2594
- Messages now have a `handler_name` class var which contains the name of the default handler method.
- `Message.control` is now a property instead of a class variable. https://github.com/Textualize/textual/issues/2528
- `Tree` and `DirectoryTree` Messages no longer accept a `tree` parameter, using `self.node.tree` instead. https://github.com/Textualize/textual/issues/2529
- Keybinding <kbd>right</kbd> in `Input` is also used to accept a suggestion if the cursor is at the end of the input https://github.com/Textualize/textual/pull/2604
- `Input.__init__` now accepts a `suggester` attribute for completion suggestions https://github.com/Textualize/textual/pull/2604
- Using `switch_screen` to switch to the currently active screen is now a no-op https://github.com/Textualize/textual/pull/2692
- Breaking change: removed `reactive.py::Reactive.var` in favor of `reactive.py::var` https://github.com/Textualize/textual/pull/2709/

### Removed

- `Placeholder.reset_color_cycle`
- Removed `Widget.reset_focus` (now called `Widget.blur`) https://github.com/Textualize/textual/issues/2642

## [0.26.0] - 2023-05-20

### Added

- Added `Widget.can_view`

### Changed

- Textual will now scroll focused widgets to center if not in view

## [0.25.0] - 2023-05-17

### Changed

- App `title` and `sub_title` attributes can be set to any type https://github.com/Textualize/textual/issues/2521
- `DirectoryTree` now loads directory contents in a worker https://github.com/Textualize/textual/issues/2456
- Only a single error will be written by default, unless in dev mode ("debug" in App.features) https://github.com/Textualize/textual/issues/2480
- Using `Widget.move_child` where the target and the child being moved are the same is now a no-op https://github.com/Textualize/textual/issues/1743
- Calling `dismiss` on a screen that is not at the top of the stack now raises an exception https://github.com/Textualize/textual/issues/2575
- `MessagePump.call_after_refresh` and `MessagePump.call_later` will now return `False` if the callback could not be scheduled. https://github.com/Textualize/textual/pull/2584

### Fixed

- Fixed `ZeroDivisionError` in `resolve_fraction_unit` https://github.com/Textualize/textual/issues/2502
- Fixed `TreeNode.expand` and `TreeNode.expand_all` not posting a `Tree.NodeExpanded` message https://github.com/Textualize/textual/issues/2535
- Fixed `TreeNode.collapse` and `TreeNode.collapse_all` not posting a `Tree.NodeCollapsed` message https://github.com/Textualize/textual/issues/2535
- Fixed `TreeNode.toggle` and `TreeNode.toggle_all` not posting a `Tree.NodeExpanded` or `Tree.NodeCollapsed` message https://github.com/Textualize/textual/issues/2535
- `footer--description` component class was being ignored https://github.com/Textualize/textual/issues/2544
- Pasting empty selection in `Input` would raise an exception https://github.com/Textualize/textual/issues/2563
- `Screen.AUTO_FOCUS` now focuses the first _focusable_ widget that matches the selector https://github.com/Textualize/textual/issues/2578
- `Screen.AUTO_FOCUS` now works on the default screen on startup https://github.com/Textualize/textual/pull/2581
- Fix for setting dark in App `__init__` https://github.com/Textualize/textual/issues/2583
- Fix issue with scrolling and docks https://github.com/Textualize/textual/issues/2525
- Fix not being able to use CSS classes with `Tab` https://github.com/Textualize/textual/pull/2589

### Added

- Class variable `AUTO_FOCUS` to screens https://github.com/Textualize/textual/issues/2457
- Added `NULL_SPACING` and `NULL_REGION` to geometry.py

## [0.24.1] - 2023-05-08

### Fixed

- Fix TypeError in code browser

## [0.24.0] - 2023-05-08

### Fixed

- Fixed crash when creating a `DirectoryTree` starting anywhere other than `.`
- Fixed line drawing in `Tree` when `Tree.show_root` is `True` https://github.com/Textualize/textual/issues/2397
- Fixed line drawing in `Tree` not marking branches as selected when first getting focus https://github.com/Textualize/textual/issues/2397

### Changed

- The DataTable cursor is now scrolled into view when the cursor coordinate is changed programmatically https://github.com/Textualize/textual/issues/2459
- run_worker exclusive parameter is now `False` by default https://github.com/Textualize/textual/pull/2470
- Added `always_update` as an optional argument for `reactive.var`
- Made Binding description default to empty string, which is equivalent to show=False https://github.com/Textualize/textual/pull/2501
- Modified Message to allow it to be used as a dataclass https://github.com/Textualize/textual/pull/2501
- Decorator `@on` accepts arbitrary `**kwargs` to apply selectors to attributes of the message https://github.com/Textualize/textual/pull/2498

### Added

- Property `control` as alias for attribute `tabs` in `Tabs` messages https://github.com/Textualize/textual/pull/2483
- Experimental: Added "overlay" rule https://github.com/Textualize/textual/pull/2501
- Experimental: Added "constrain" rule https://github.com/Textualize/textual/pull/2501
- Added textual.widgets.Select https://github.com/Textualize/textual/pull/2501
- Added Region.translate_inside https://github.com/Textualize/textual/pull/2501
- `TabbedContent` now takes kwargs `id`, `name`, `classes`, and `disabled`, upon initialization, like other widgets https://github.com/Textualize/textual/pull/2497
- Method `DataTable.move_cursor` https://github.com/Textualize/textual/issues/2472
- Added `OptionList.add_options` https://github.com/Textualize/textual/pull/2508
- Added `TreeNode.is_root` https://github.com/Textualize/textual/pull/2510
- Added `TreeNode.remove_children` https://github.com/Textualize/textual/pull/2510
- Added `TreeNode.remove` https://github.com/Textualize/textual/pull/2510
- Added classvar `Message.ALLOW_SELECTOR_MATCH` https://github.com/Textualize/textual/pull/2498
- Added `ALLOW_SELECTOR_MATCH` to all built-in messages associated with widgets https://github.com/Textualize/textual/pull/2498
- Markdown document sub-widgets now reference the container document
- Table of contents of a markdown document now references the document
- Added the `control` property to messages
  - `DirectoryTree.FileSelected`
  - `ListView`
    - `Highlighted`
    - `Selected`
  - `Markdown`
    - `TableOfContentsUpdated`
    - `TableOfContentsSelected`
    - `LinkClicked`
  - `OptionList`
    - `OptionHighlighted`
    - `OptionSelected`
  - `RadioSet.Changed`
  - `TabContent.TabActivated`
  - `Tree`
    - `NodeSelected`
    - `NodeHighlighted`
    - `NodeExpanded`
    - `NodeCollapsed`

## [0.23.0] - 2023-05-03

### Fixed

- Fixed `outline` top and bottom not handling alpha - https://github.com/Textualize/textual/issues/2371
- Fixed `!important` not applying to `align` https://github.com/Textualize/textual/issues/2420
- Fixed `!important` not applying to `border` https://github.com/Textualize/textual/issues/2420
- Fixed `!important` not applying to `content-align` https://github.com/Textualize/textual/issues/2420
- Fixed `!important` not applying to `outline` https://github.com/Textualize/textual/issues/2420
- Fixed `!important` not applying to `overflow` https://github.com/Textualize/textual/issues/2420
- Fixed `!important` not applying to `scrollbar-size` https://github.com/Textualize/textual/issues/2420
- Fixed `outline-right` not being recognised https://github.com/Textualize/textual/issues/2446
- Fixed OSError when a file system is not available https://github.com/Textualize/textual/issues/2468

### Changed

- Setting attributes with a `compute_` method will now raise an `AttributeError` https://github.com/Textualize/textual/issues/2383
- Unknown psuedo-selectors will now raise a tokenizer error (previously they were silently ignored) https://github.com/Textualize/textual/pull/2445
- Breaking change: `DirectoryTree.FileSelected.path` is now always a `Path` https://github.com/Textualize/textual/issues/2448
- Breaking change: `Directorytree.load_directory` renamed to `Directorytree._load_directory` https://github.com/Textualize/textual/issues/2448
- Unknown pseudo-selectors will now raise a tokenizer error (previously they were silently ignored) https://github.com/Textualize/textual/pull/2445

### Added

- Watch methods can now optionally be private https://github.com/Textualize/textual/issues/2382
- Added `DirectoryTree.path` reactive attribute https://github.com/Textualize/textual/issues/2448
- Added `DirectoryTree.FileSelected.node` https://github.com/Textualize/textual/pull/2463
- Added `DirectoryTree.reload` https://github.com/Textualize/textual/issues/2448
- Added textual.on decorator https://github.com/Textualize/textual/issues/2398

## [0.22.3] - 2023-04-29

### Fixed

- Fixed `textual run` on Windows https://github.com/Textualize/textual/issues/2406
- Fixed top border of button hover state

## [0.22.2] - 2023-04-29

### Added

- Added `TreeNode.tree` as a read-only public attribute https://github.com/Textualize/textual/issues/2413

### Fixed

- Fixed superfluous style updates for focus-within pseudo-selector

## [0.22.1] - 2023-04-28

### Fixed

- Fixed timer issue https://github.com/Textualize/textual/issues/2416
- Fixed `textual run` issue https://github.com/Textualize/textual/issues/2391

## [0.22.0] - 2023-04-27

### Fixed

- Fixed broken fr units when there is a min or max dimension https://github.com/Textualize/textual/issues/2378
- Fixed plain text in Markdown code blocks with no syntax being difficult to read https://github.com/Textualize/textual/issues/2400

### Added

- Added `ProgressBar` widget https://github.com/Textualize/textual/pull/2333

### Changed

- All `textual.containers` are now `1fr` in relevant dimensions by default https://github.com/Textualize/textual/pull/2386


## [0.21.0] - 2023-04-26

### Changed

- `textual run` execs apps in a new context.
- Textual console no longer parses console markup.
- Breaking change: `Container` no longer shows required scrollbars by default https://github.com/Textualize/textual/issues/2361
- Breaking change: `VerticalScroll` no longer shows a required horizontal scrollbar by default
- Breaking change: `HorizontalScroll` no longer shows a required vertical scrollbar by default
- Breaking change: Renamed `App.action_add_class_` to `App.action_add_class`
- Breaking change: Renamed `App.action_remove_class_` to `App.action_remove_class`
- Breaking change: `RadioSet` is now a single focusable widget https://github.com/Textualize/textual/pull/2372
- Breaking change: Removed `containers.Content` (use `containers.VerticalScroll` now)

### Added

- Added `-c` switch to `textual run` which runs commands in a Textual dev environment.
- Breaking change: standard keyboard scrollable navigation bindings have been moved off `Widget` and onto a new base class for scrollable containers (see also below addition) https://github.com/Textualize/textual/issues/2332
- `ScrollView` now inherits from `ScrollableContainer` rather than `Widget` https://github.com/Textualize/textual/issues/2332
- Containers no longer inherit any bindings from `Widget` https://github.com/Textualize/textual/issues/2331
- Added `ScrollableContainer`; a container class that binds the common navigation keys to scroll actions (see also above breaking change) https://github.com/Textualize/textual/issues/2332

### Fixed

- Fixed dark mode toggles in a "child" screen not updating a "parent" screen https://github.com/Textualize/textual/issues/1999
- Fixed "panel" border not exposed via CSS
- Fixed `TabbedContent.active` changes not changing the actual content https://github.com/Textualize/textual/issues/2352
- Fixed broken color on macOS Terminal https://github.com/Textualize/textual/issues/2359

## [0.20.1] - 2023-04-18

### Fix

- New fix for stuck tabs underline https://github.com/Textualize/textual/issues/2229

## [0.20.0] - 2023-04-18

### Changed

- Changed signature of Driver. Technically a breaking change, but unlikely to affect anyone.
- Breaking change: Timer.start is now private, and returns None. There was no reason to call this manually, so unlikely to affect anyone.
- A clicked tab will now be scrolled to the center of its tab container https://github.com/Textualize/textual/pull/2276
- Style updates are now done immediately rather than on_idle https://github.com/Textualize/textual/pull/2304
- `ButtonVariant` is now exported from `textual.widgets.button` https://github.com/Textualize/textual/issues/2264
- `HorizontalScroll` and `VerticalScroll` are now focusable by default https://github.com/Textualize/textual/pull/2317

### Added

- Added `DataTable.remove_row` method https://github.com/Textualize/textual/pull/2253
- option `--port` to the command `textual console` to specify which port the console should connect to https://github.com/Textualize/textual/pull/2258
- `Widget.scroll_to_center` method to scroll children to the center of container widget https://github.com/Textualize/textual/pull/2255 and https://github.com/Textualize/textual/pull/2276
- Added `TabActivated` message to `TabbedContent` https://github.com/Textualize/textual/pull/2260
- Added "panel" border style https://github.com/Textualize/textual/pull/2292
- Added `border-title-color`, `border-title-background`, `border-title-style` rules https://github.com/Textualize/textual/issues/2289
- Added `border-subtitle-color`, `border-subtitle-background`, `border-subtitle-style` rules https://github.com/Textualize/textual/issues/2289

### Fixed

- Fixed order styles are applied in DataTable - allows combining of renderable styles and component classes https://github.com/Textualize/textual/pull/2272
- Fixed key combos with up/down keys in some terminals https://github.com/Textualize/textual/pull/2280
- Fix empty ListView preventing bindings from firing https://github.com/Textualize/textual/pull/2281
- Fix `get_component_styles` returning incorrect values on first call when combined with pseudoclasses https://github.com/Textualize/textual/pull/2304
- Fixed `active_message_pump.get` sometimes resulting in a `LookupError` https://github.com/Textualize/textual/issues/2301

## [0.19.1] - 2023-04-10

### Fixed

- Fix viewport units using wrong viewport size  https://github.com/Textualize/textual/pull/2247
- Fixed layout not clearing arrangement cache https://github.com/Textualize/textual/pull/2249


## [0.19.0] - 2023-04-07

### Added

- Added support for filtering a `DirectoryTree` https://github.com/Textualize/textual/pull/2215

### Changed

- Allowed border_title and border_subtitle to accept Text objects
- Added additional line around titles
- When a container is auto, relative dimensions in children stretch the container. https://github.com/Textualize/textual/pull/2221
- DataTable page up / down now move cursor

### Fixed

- Fixed margin not being respected when width or height is "auto" https://github.com/Textualize/textual/issues/2220
- Fixed issue which prevent scroll_visible from working https://github.com/Textualize/textual/issues/2181
- Fixed missing tracebacks on Windows https://github.com/Textualize/textual/issues/2027

## [0.18.0] - 2023-04-04

### Added

- Added Worker API https://github.com/Textualize/textual/pull/2182

### Changed

- Breaking change: Markdown.update is no longer a coroutine https://github.com/Textualize/textual/pull/2182

### Fixed

- `RadioSet` is now far less likely to report `pressed_button` as `None` https://github.com/Textualize/textual/issues/2203

## [0.17.3] - 2023-04-02

### [Fixed]

- Fixed scrollable area not taking in to account dock https://github.com/Textualize/textual/issues/2188

## [0.17.2] - 2023-04-02

### [Fixed]

- Fixed bindings persistance https://github.com/Textualize/textual/issues/1613
- The `Markdown` widget now auto-increments ordered lists https://github.com/Textualize/textual/issues/2002
- Fixed modal bindings https://github.com/Textualize/textual/issues/2194
- Fix binding enter to active button https://github.com/Textualize/textual/issues/2194

### [Changed]

- tab and shift+tab are now defined on Screen.

## [0.17.1] - 2023-03-30

### Fixed

- Fix cursor not hiding on Windows https://github.com/Textualize/textual/issues/2170
- Fixed freeze when ctrl-clicking links https://github.com/Textualize/textual/issues/2167 https://github.com/Textualize/textual/issues/2073

## [0.17.0] - 2023-03-29

### Fixed

- Issue with parsing action strings whose arguments contained quoted closing parenthesis https://github.com/Textualize/textual/pull/2112
- Issues with parsing action strings with tuple arguments https://github.com/Textualize/textual/pull/2112
- Issue with watching for CSS file changes https://github.com/Textualize/textual/pull/2128
- Fix for tabs not invalidating https://github.com/Textualize/textual/issues/2125
- Fixed scrollbar layers issue https://github.com/Textualize/textual/issues/1358
- Fix for interaction between pseudo-classes and widget-level render caches https://github.com/Textualize/textual/pull/2155

### Changed

- DataTable now has height: auto by default. https://github.com/Textualize/textual/issues/2117
- Textual will now render strings within renderables (such as tables) as Console Markup by default. You can wrap your text with rich.Text() if you want the original behavior. https://github.com/Textualize/textual/issues/2120
- Some widget methods now return `self` instead of `None` https://github.com/Textualize/textual/pull/2102:
  - `Widget`: `refresh`, `focus`, `reset_focus`
  - `Button.press`
  - `DataTable`: `clear`, `refresh_coordinate`, `refresh_row`, `refresh_column`, `sort`
  - `Placehoder.cycle_variant`
  - `Switch.toggle`
  - `Tabs.clear`
  - `TextLog`: `write`, `clear`
  - `TreeNode`: `expand`, `expand_all`, `collapse`, `collapse_all`, `toggle`, `toggle_all`
  - `Tree`: `clear`, `reset`
- Screens with alpha in their background color will now blend with the background. https://github.com/Textualize/textual/pull/2139
- Added "thick" border style. https://github.com/Textualize/textual/pull/2139
- message_pump.app will now set the active app if it is not already set.
- DataTable now has max height set to 100vh

### Added

- Added auto_scroll attribute to TextLog https://github.com/Textualize/textual/pull/2127
- Added scroll_end switch to TextLog.write https://github.com/Textualize/textual/pull/2127
- Added `Widget.get_pseudo_class_state` https://github.com/Textualize/textual/pull/2155
- Added Screen.ModalScreen which prevents App from handling bindings. https://github.com/Textualize/textual/pull/2139
- Added TEXTUAL_LOG env var which should be a path that Textual will write verbose logs to (textual devtools is generally preferred) https://github.com/Textualize/textual/pull/2148
- Added textual.logging.TextualHandler logging handler
- Added Query.set_classes, DOMNode.set_classes, and `classes` setter for Widget https://github.com/Textualize/textual/issues/1081
- Added `OptionList` https://github.com/Textualize/textual/pull/2154

## [0.16.0] - 2023-03-22

### Added
- Added `parser_factory` argument to `Markdown` and `MarkdownViewer` constructors https://github.com/Textualize/textual/pull/2075
- Added `HorizontalScroll` https://github.com/Textualize/textual/issues/1957
- Added `Center` https://github.com/Textualize/textual/issues/1957
- Added `Middle` https://github.com/Textualize/textual/issues/1957
- Added `VerticalScroll` (mimicking the old behaviour of `Vertical`) https://github.com/Textualize/textual/issues/1957
- Added `Widget.border_title` and `Widget.border_subtitle` to set border (sub)title for a widget https://github.com/Textualize/textual/issues/1864
- Added CSS styles `border_title_align` and `border_subtitle_align`.
- Added `TabbedContent` widget https://github.com/Textualize/textual/pull/2059
- Added `get_child_by_type` method to widgets / app https://github.com/Textualize/textual/pull/2059
- Added `Widget.render_str` method https://github.com/Textualize/textual/pull/2059
- Added TEXTUAL_DRIVER environment variable

### Changed

- Dropped "loading-indicator--dot" component style from LoadingIndicator https://github.com/Textualize/textual/pull/2050
- Tabs widget now sends Tabs.Cleared when there is no active tab.
- Breaking change: changed default behaviour of `Vertical` (see `VerticalScroll`) https://github.com/Textualize/textual/issues/1957
- The default `overflow` style for `Horizontal` was changed to `hidden hidden` https://github.com/Textualize/textual/issues/1957
- `DirectoryTree` also accepts `pathlib.Path` objects as the path to list https://github.com/Textualize/textual/issues/1438

### Removed

- Removed `sender` attribute from messages. It's now just private (`_sender`). https://github.com/Textualize/textual/pull/2071

### Fixed

- Fixed borders not rendering correctly. https://github.com/Textualize/textual/pull/2074
- Fix for error when removing nodes. https://github.com/Textualize/textual/issues/2079

## [0.15.1] - 2023-03-14

### Fixed

- Fixed how the namespace for messages is calculated to facilitate inheriting messages https://github.com/Textualize/textual/issues/1814
- `Tab` is now correctly made available from `textual.widgets`. https://github.com/Textualize/textual/issues/2044

## [0.15.0] - 2023-03-13

### Fixed

- Fixed container not resizing when a widget is removed https://github.com/Textualize/textual/issues/2007
- Fixes issue where the horizontal scrollbar would be incorrectly enabled https://github.com/Textualize/textual/pull/2024

## [0.15.0] - 2023-03-13

### Changed

- Fixed container not resizing when a widget is removed https://github.com/Textualize/textual/issues/2007
- Fixed issue where the horizontal scrollbar would be incorrectly enabled https://github.com/Textualize/textual/pull/2024
- Fixed `Pilot.click` not correctly creating the mouse events https://github.com/Textualize/textual/issues/2022
- Fixes issue where the horizontal scrollbar would be incorrectly enabled https://github.com/Textualize/textual/pull/2024
- Fixes for tracebacks not appearing on exit https://github.com/Textualize/textual/issues/2027

### Added

- Added a LoadingIndicator widget https://github.com/Textualize/textual/pull/2018
- Added Tabs Widget https://github.com/Textualize/textual/pull/2020

### Changed

- Breaking change: Renamed Widget.action and App.action to Widget.run_action and App.run_action
- Added `shift`, `meta` and `control` arguments to `Pilot.click`.

## [0.14.0] - 2023-03-09

### Changed

- Breaking change: There is now only `post_message` to post events, which is non-async, `post_message_no_wait` was dropped. https://github.com/Textualize/textual/pull/1940
- Breaking change: The Timer class now has just one method to stop it, `Timer.stop` which is non sync https://github.com/Textualize/textual/pull/1940
- Breaking change: Messages don't require a `sender` in their constructor https://github.com/Textualize/textual/pull/1940
- Many messages have grown a `control` property which returns the control they relate to. https://github.com/Textualize/textual/pull/1940
- Updated styling to make it clear DataTable grows horizontally https://github.com/Textualize/textual/pull/1946
- Changed the `Checkbox` character due to issues with Windows Terminal and Windows 10 https://github.com/Textualize/textual/issues/1934
- Changed the `RadioButton` character due to issues with Windows Terminal and Windows 10 and 11 https://github.com/Textualize/textual/issues/1934
- Changed the `Markdown` initial bullet character due to issues with Windows Terminal and Windows 10 and 11 https://github.com/Textualize/textual/issues/1982
- The underscore `_` is no longer a special alias for the method `pilot.press`

### Added

- Added `data_table` attribute to DataTable events https://github.com/Textualize/textual/pull/1940
- Added `list_view` attribute to `ListView` events https://github.com/Textualize/textual/pull/1940
- Added `radio_set` attribute to `RadioSet` events https://github.com/Textualize/textual/pull/1940
- Added `switch` attribute to `Switch` events https://github.com/Textualize/textual/pull/1940
- Added `hover` and `click` methods to `Pilot` https://github.com/Textualize/textual/pull/1966
- Breaking change: Added `toggle_button` attribute to RadioButton and Checkbox events, replaces `input` https://github.com/Textualize/textual/pull/1940
- A percentage alpha can now be applied to a border https://github.com/Textualize/textual/issues/1863
- Added `Color.multiply_alpha`.
- Added `ContentSwitcher` https://github.com/Textualize/textual/issues/1945

### Fixed

- Fixed bug that prevented pilot from pressing some keys https://github.com/Textualize/textual/issues/1815
- DataTable race condition that caused crash https://github.com/Textualize/textual/pull/1962
- Fixed scrollbar getting "stuck" to cursor when cursor leaves window during drag https://github.com/Textualize/textual/pull/1968 https://github.com/Textualize/textual/pull/2003
- DataTable crash when enter pressed when table is empty https://github.com/Textualize/textual/pull/1973

## [0.13.0] - 2023-03-02

### Added

- Added `Checkbox` https://github.com/Textualize/textual/pull/1872
- Added `RadioButton` https://github.com/Textualize/textual/pull/1872
- Added `RadioSet` https://github.com/Textualize/textual/pull/1872

### Changed

- Widget scrolling methods (such as `Widget.scroll_home` and `Widget.scroll_end`) now perform the scroll after the next refresh https://github.com/Textualize/textual/issues/1774
- Buttons no longer accept arbitrary renderables https://github.com/Textualize/textual/issues/1870

### Fixed

- Scrolling with cursor keys now moves just one cell https://github.com/Textualize/textual/issues/1897
- Fix exceptions in watch methods being hidden on startup https://github.com/Textualize/textual/issues/1886
- Fixed scrollbar size miscalculation https://github.com/Textualize/textual/pull/1910
- Fixed slow exit on some terminals https://github.com/Textualize/textual/issues/1920

## [0.12.1] - 2023-02-25

### Fixed

- Fix for batch update glitch https://github.com/Textualize/textual/pull/1880

## [0.12.0] - 2023-02-24

### Added

- Added `App.batch_update` https://github.com/Textualize/textual/pull/1832
- Added horizontal rule to Markdown https://github.com/Textualize/textual/pull/1832
- Added `Widget.disabled` https://github.com/Textualize/textual/pull/1785
- Added `DOMNode.notify_style_update` to replace `messages.StylesUpdated` message https://github.com/Textualize/textual/pull/1861
- Added `DataTable.show_row_labels` reactive to show and hide row labels https://github.com/Textualize/textual/pull/1868
- Added `DataTable.RowLabelSelected` event, which is emitted when a row label is clicked https://github.com/Textualize/textual/pull/1868
- Added `MessagePump.prevent` context manager to temporarily suppress a given message type https://github.com/Textualize/textual/pull/1866

### Changed

- Scrolling by page now adds to current position.
- Markdown lists have been polished: a selection of bullets, better alignment of numbers, style tweaks https://github.com/Textualize/textual/pull/1832
- Added alternative method of composing Widgets https://github.com/Textualize/textual/pull/1847
- Added `label` parameter to `DataTable.add_row` https://github.com/Textualize/textual/pull/1868
- Breaking change: Some `DataTable` component classes were renamed - see PR for details https://github.com/Textualize/textual/pull/1868

### Removed

- Removed `screen.visible_widgets` and `screen.widgets`
- Removed `StylesUpdate` message. https://github.com/Textualize/textual/pull/1861

### Fixed

- Numbers in a descendant-combined selector no longer cause an error https://github.com/Textualize/textual/issues/1836
- Fixed superfluous scrolling when focusing a docked widget https://github.com/Textualize/textual/issues/1816
- Fixes walk_children which was returning more than one screen https://github.com/Textualize/textual/issues/1846
- Fixed issue with watchers fired for detached nodes https://github.com/Textualize/textual/issues/1846

## [0.11.1] - 2023-02-17

### Fixed

- DataTable fix issue where offset cache was not being used https://github.com/Textualize/textual/pull/1810
- DataTable scrollbars resize correctly when header is toggled https://github.com/Textualize/textual/pull/1803
- DataTable location mapping cleared when clear called https://github.com/Textualize/textual/pull/1809

## [0.11.0] - 2023-02-15

### Added

- Added `TreeNode.expand_all` https://github.com/Textualize/textual/issues/1430
- Added `TreeNode.collapse_all` https://github.com/Textualize/textual/issues/1430
- Added `TreeNode.toggle_all` https://github.com/Textualize/textual/issues/1430
- Added the coroutines `Animator.wait_until_complete` and `pilot.wait_for_scheduled_animations` that allow waiting for all current and scheduled animations https://github.com/Textualize/textual/issues/1658
- Added the method `Animator.is_being_animated` that checks if an attribute of an object is being animated or is scheduled for animation
- Added more keyboard actions and related bindings to `Input` https://github.com/Textualize/textual/pull/1676
- Added App.scroll_sensitivity_x and App.scroll_sensitivity_y to adjust how many lines the scroll wheel moves the scroll position https://github.com/Textualize/textual/issues/928
- Added Shift+scroll wheel and ctrl+scroll wheel to scroll horizontally
- Added `Tree.action_toggle_node` to toggle a node without selecting, and bound it to <kbd>Space</kbd> https://github.com/Textualize/textual/issues/1433
- Added `Tree.reset` to fully reset a `Tree` https://github.com/Textualize/textual/issues/1437
- Added `DataTable.sort` to sort rows https://github.com/Textualize/textual/pull/1638
- Added `DataTable.get_cell` to retrieve a cell by column/row keys https://github.com/Textualize/textual/pull/1638
- Added `DataTable.get_cell_at` to retrieve a cell by coordinate https://github.com/Textualize/textual/pull/1638
- Added `DataTable.update_cell` to update a cell by column/row keys https://github.com/Textualize/textual/pull/1638
- Added `DataTable.update_cell_at` to update a cell at a coordinate  https://github.com/Textualize/textual/pull/1638
- Added `DataTable.ordered_rows` property to retrieve `Row`s as they're currently ordered https://github.com/Textualize/textual/pull/1638
- Added `DataTable.ordered_columns` property to retrieve `Column`s as they're currently ordered https://github.com/Textualize/textual/pull/1638
- Added `DataTable.coordinate_to_cell_key` to find the key for the cell at a coordinate https://github.com/Textualize/textual/pull/1638
- Added `DataTable.is_valid_coordinate` https://github.com/Textualize/textual/pull/1638
- Added `DataTable.is_valid_row_index` https://github.com/Textualize/textual/pull/1638
- Added `DataTable.is_valid_column_index` https://github.com/Textualize/textual/pull/1638
- Added attributes to events emitted from `DataTable` indicating row/column/cell keys https://github.com/Textualize/textual/pull/1638
- Added `DataTable.get_row` to retrieve the values from a row by key https://github.com/Textualize/textual/pull/1786
- Added `DataTable.get_row_at` to retrieve the values from a row by index https://github.com/Textualize/textual/pull/1786
- Added `DataTable.get_column` to retrieve the values from a column by key https://github.com/Textualize/textual/pull/1786
- Added `DataTable.get_column_at` to retrieve the values from a column by index https://github.com/Textualize/textual/pull/1786
- Added `DataTable.HeaderSelected` which is posted when header label clicked https://github.com/Textualize/textual/pull/1788
- Added `DOMNode.watch` and `DOMNode.is_attached` methods  https://github.com/Textualize/textual/pull/1750
- Added `DOMNode.css_tree` which is a renderable that shows the DOM and CSS https://github.com/Textualize/textual/pull/1778
- Added `DOMNode.children_view` which is a view on to a nodes children list, use for querying https://github.com/Textualize/textual/pull/1778
- Added `Markdown` and `MarkdownViewer` widgets.
- Added `--screenshot` option to `textual run`

### Changed

- Breaking change: `TreeNode` can no longer be imported from `textual.widgets`; it is now available via `from textual.widgets.tree import TreeNode`. https://github.com/Textualize/textual/pull/1637
- `Tree` now shows a (subdued) cursor for a highlighted node when focus has moved elsewhere https://github.com/Textualize/textual/issues/1471
- `DataTable.add_row` now accepts `key` argument to uniquely identify the row https://github.com/Textualize/textual/pull/1638
- `DataTable.add_column` now accepts `key` argument to uniquely identify the column https://github.com/Textualize/textual/pull/1638
- `DataTable.add_row` and `DataTable.add_column` now return lists of keys identifying the added rows/columns https://github.com/Textualize/textual/pull/1638
- Breaking change: `DataTable.get_cell_value` renamed to `DataTable.get_value_at` https://github.com/Textualize/textual/pull/1638
- `DataTable.row_count` is now a property https://github.com/Textualize/textual/pull/1638
- Breaking change: `DataTable.cursor_cell` renamed to `DataTable.cursor_coordinate` https://github.com/Textualize/textual/pull/1638
  - The method `validate_cursor_cell` was renamed to `validate_cursor_coordinate`.
  - The method `watch_cursor_cell` was renamed to `watch_cursor_coordinate`.
- Breaking change: `DataTable.hover_cell` renamed to `DataTable.hover_coordinate` https://github.com/Textualize/textual/pull/1638
  - The method `validate_hover_cell` was renamed to `validate_hover_coordinate`.
- Breaking change: `DataTable.data` structure changed, and will be made private in upcoming release https://github.com/Textualize/textual/pull/1638
- Breaking change: `DataTable.refresh_cell` was renamed to `DataTable.refresh_coordinate` https://github.com/Textualize/textual/pull/1638
- Breaking change: `DataTable.get_row_height` now takes a `RowKey` argument instead of a row index https://github.com/Textualize/textual/pull/1638
- Breaking change: `DataTable.data` renamed to `DataTable._data` (it's now private) https://github.com/Textualize/textual/pull/1786
- The `_filter` module was made public (now called `filter`) https://github.com/Textualize/textual/pull/1638
- Breaking change: renamed `Checkbox` to `Switch` https://github.com/Textualize/textual/issues/1746
- `App.install_screen` name is no longer optional https://github.com/Textualize/textual/pull/1778
- `App.query` now only includes the current screen https://github.com/Textualize/textual/pull/1778
- `DOMNode.tree` now displays simple DOM structure only https://github.com/Textualize/textual/pull/1778
- `App.install_screen` now returns None rather than AwaitMount https://github.com/Textualize/textual/pull/1778
- `DOMNode.children` is now a simple sequence, the NodesList is exposed as `DOMNode._nodes` https://github.com/Textualize/textual/pull/1778
- `DataTable` cursor can now enter fixed columns https://github.com/Textualize/textual/pull/1799

### Fixed

- Fixed stuck screen  https://github.com/Textualize/textual/issues/1632
- Fixed programmatic style changes not refreshing children layouts when parent widget did not change size https://github.com/Textualize/textual/issues/1607
- Fixed relative units in `grid-rows` and `grid-columns` being computed with respect to the wrong dimension https://github.com/Textualize/textual/issues/1406
- Fixed bug with animations that were triggered back to back, where the second one wouldn't start https://github.com/Textualize/textual/issues/1372
- Fixed bug with animations that were scheduled where all but the first would be skipped https://github.com/Textualize/textual/issues/1372
- Programmatically setting `overflow_x`/`overflow_y` refreshes the layout correctly https://github.com/Textualize/textual/issues/1616
- Fixed double-paste into `Input` https://github.com/Textualize/textual/issues/1657
- Added a workaround for an apparent Windows Terminal paste issue https://github.com/Textualize/textual/issues/1661
- Fixed issue with renderable width calculation https://github.com/Textualize/textual/issues/1685
- Fixed issue with app not processing Paste event https://github.com/Textualize/textual/issues/1666
- Fixed glitch with view position with auto width inputs https://github.com/Textualize/textual/issues/1693
- Fixed `DataTable` "selected" events containing wrong coordinates when mouse was used https://github.com/Textualize/textual/issues/1723

### Removed

- Methods `MessagePump.emit` and `MessagePump.emit_no_wait` https://github.com/Textualize/textual/pull/1738
- Removed `reactive.watch` in favor of DOMNode.watch.

## [0.10.1] - 2023-01-20

### Added

- Added Strip.text property https://github.com/Textualize/textual/issues/1620

### Fixed

- Fixed `textual diagnose` crash on older supported Python versions. https://github.com/Textualize/textual/issues/1622

### Changed

- The default filename for screenshots uses a datetime format similar to ISO8601, but with reserved characters replaced by underscores https://github.com/Textualize/textual/pull/1518


## [0.10.0] - 2023-01-19

### Added

- Added `TreeNode.parent` -- a read-only property for accessing a node's parent https://github.com/Textualize/textual/issues/1397
- Added public `TreeNode` label access via `TreeNode.label` https://github.com/Textualize/textual/issues/1396
- Added read-only public access to the children of a `TreeNode` via `TreeNode.children` https://github.com/Textualize/textual/issues/1398
- Added `Tree.get_node_by_id` to allow getting a node by its ID https://github.com/Textualize/textual/pull/1535
- Added a `Tree.NodeHighlighted` message, giving a `on_tree_node_highlighted` event handler https://github.com/Textualize/textual/issues/1400
- Added a `inherit_component_classes` subclassing parameter to control whether component classes are inherited from base classes https://github.com/Textualize/textual/issues/1399
- Added `diagnose` as a `textual` command https://github.com/Textualize/textual/issues/1542
- Added `row` and `column` cursors to `DataTable` https://github.com/Textualize/textual/pull/1547
- Added an optional parameter `selector` to the methods `Screen.focus_next` and `Screen.focus_previous` that enable using a CSS selector to narrow down which widgets can get focus https://github.com/Textualize/textual/issues/1196

### Changed

- `MouseScrollUp` and `MouseScrollDown` now inherit from `MouseEvent` and have attached modifier keys. https://github.com/Textualize/textual/pull/1458
- Fail-fast and print pretty tracebacks for Widget compose errors https://github.com/Textualize/textual/pull/1505
- Added Widget._refresh_scroll to avoid expensive layout when scrolling https://github.com/Textualize/textual/pull/1524
- `events.Paste` now bubbles https://github.com/Textualize/textual/issues/1434
- Improved error message when style flag `none` is mixed with other flags (e.g., when setting `text-style`) https://github.com/Textualize/textual/issues/1420
- Clock color in the `Header` widget now matches the header color https://github.com/Textualize/textual/issues/1459
- Programmatic calls to scroll now optionally scroll even if overflow styling says otherwise (introduces a new `force` parameter to all the `scroll_*` methods) https://github.com/Textualize/textual/issues/1201
- `COMPONENT_CLASSES` are now inherited from base classes https://github.com/Textualize/textual/issues/1399
- Watch methods may now take no parameters
- Added `compute` parameter to reactive
- A `TypeError` raised during `compose` now carries the full traceback
- Removed base class `NodeMessage` from which all node-related `Tree` events inherited

### Fixed

- The styles `scrollbar-background-active` and `scrollbar-color-hover` are no longer ignored https://github.com/Textualize/textual/pull/1480
- The widget `Placeholder` can now have its width set to `auto` https://github.com/Textualize/textual/pull/1508
- Behavior of widget `Input` when rendering after programmatic value change and related scenarios https://github.com/Textualize/textual/issues/1477 https://github.com/Textualize/textual/issues/1443
- `DataTable.show_cursor` now correctly allows cursor toggling https://github.com/Textualize/textual/pull/1547
- Fixed cursor not being visible on `DataTable` mount when `fixed_columns` were used https://github.com/Textualize/textual/pull/1547
- Fixed `DataTable` cursors not resetting to origin on `clear()` https://github.com/Textualize/textual/pull/1601
- Fixed TextLog wrapping issue https://github.com/Textualize/textual/issues/1554
- Fixed issue with TextLog not writing anything before layout https://github.com/Textualize/textual/issues/1498
- Fixed an exception when populating a child class of `ListView` purely from `compose` https://github.com/Textualize/textual/issues/1588
- Fixed freeze in tests https://github.com/Textualize/textual/issues/1608
- Fixed minus not displaying as symbol https://github.com/Textualize/textual/issues/1482

## [0.9.1] - 2022-12-30

### Added

- Added textual._win_sleep for Python on Windows < 3.11 https://github.com/Textualize/textual/pull/1457

## [0.9.0] - 2022-12-30

### Added

- Added textual.strip.Strip primitive
- Added textual._cache.FIFOCache
- Added an option to clear columns in DataTable.clear() https://github.com/Textualize/textual/pull/1427

### Changed

- Widget.render_line now returns a Strip
- Fix for slow updates on Windows
- Bumped Rich dependency

## [0.8.2] - 2022-12-28

### Fixed

- Fixed issue with TextLog.clear() https://github.com/Textualize/textual/issues/1447

## [0.8.1] - 2022-12-25

### Fixed

- Fix for overflowing tree issue https://github.com/Textualize/textual/issues/1425

## [0.8.0] - 2022-12-22

### Fixed

- Fixed issues with nested auto dimensions https://github.com/Textualize/textual/issues/1402
- Fixed watch method incorrectly running on first set when value hasn't changed and init=False https://github.com/Textualize/textual/pull/1367
- `App.dark` can now be set from `App.on_load` without an error being raised  https://github.com/Textualize/textual/issues/1369
- Fixed setting `visibility` changes needing a `refresh` https://github.com/Textualize/textual/issues/1355

### Added

- Added `textual.actions.SkipAction` exception which can be raised from an action to allow parents to process bindings.
- Added `textual keys` preview.
- Added ability to bind to a character in addition to key name. i.e. you can bind to "." or "full_stop".
- Added TextLog.shrink attribute to allow renderable to reduce in size to fit width.

### Changed

- Deprecated `PRIORITY_BINDINGS` class variable.
- Renamed `char` to `character` on Key event.
- Renamed `key_name` to `name` on Key event.
- Queries/`walk_children` no longer includes self in results by default https://github.com/Textualize/textual/pull/1416

## [0.7.0] - 2022-12-17

### Added

- Added `PRIORITY_BINDINGS` class variable, which can be used to control if a widget's bindings have priority by default. https://github.com/Textualize/textual/issues/1343

### Changed

- Renamed the `Binding` argument `universal` to `priority`. https://github.com/Textualize/textual/issues/1343
- When looking for bindings that have priority, they are now looked from `App` downwards. https://github.com/Textualize/textual/issues/1343
- `BINDINGS` on an `App`-derived class have priority by default. https://github.com/Textualize/textual/issues/1343
- `BINDINGS` on a `Screen`-derived class have priority by default. https://github.com/Textualize/textual/issues/1343
- Added a message parameter to Widget.exit

### Fixed

- Fixed validator not running on first reactive set https://github.com/Textualize/textual/pull/1359
- Ensure only printable characters are used as key_display https://github.com/Textualize/textual/pull/1361


## [0.6.0] - 2022-12-11

https://textual.textualize.io/blog/2022/12/11/version-060

### Added

- Added "inherited bindings" -- BINDINGS classvar will be merged with base classes, unless inherit_bindings is set to False
- Added `Tree` widget which replaces `TreeControl`.
- Added widget `Placeholder` https://github.com/Textualize/textual/issues/1200.
- Added `ListView` and `ListItem` widgets https://github.com/Textualize/textual/pull/1143

### Changed

- Rebuilt `DirectoryTree` with new `Tree` control.
- Empty containers with a dimension set to `"auto"` will now collapse instead of filling up the available space.
- Container widgets now have default height of `1fr`.
- The default `width` of a `Label` is now `auto`.

### Fixed

- Type selectors can now contain numbers https://github.com/Textualize/textual/issues/1253
- Fixed visibility not affecting children https://github.com/Textualize/textual/issues/1313
- Fixed issue with auto width/height and relative children https://github.com/Textualize/textual/issues/1319
- Fixed issue with offset applied to containers https://github.com/Textualize/textual/issues/1256
- Fixed default CSS retrieval for widgets with no `DEFAULT_CSS` that inherited from widgets with `DEFAULT_CSS` https://github.com/Textualize/textual/issues/1335
- Fixed merging of `BINDINGS` when binding inheritance is set to `None` https://github.com/Textualize/textual/issues/1351

## [0.5.0] - 2022-11-20

### Added

- Add get_child_by_id and get_widget_by_id, remove get_child https://github.com/Textualize/textual/pull/1146
- Add easing parameter to Widget.scroll_* methods https://github.com/Textualize/textual/pull/1144
- Added Widget.call_later which invokes a callback on idle.
- `DOMNode.ancestors` no longer includes `self`.
- Added `DOMNode.ancestors_with_self`, which retains the old behaviour of
  `DOMNode.ancestors`.
- Improved the speed of `DOMQuery.remove`.
- Added DataTable.clear
- Added low-level `textual.walk` methods.
- It is now possible to `await` a `Widget.remove`.
  https://github.com/Textualize/textual/issues/1094
- It is now possible to `await` a `DOMQuery.remove`. Note that this changes
  the return value of `DOMQuery.remove`, which used to return `self`.
  https://github.com/Textualize/textual/issues/1094
- Added Pilot.wait_for_animation
- Added `Widget.move_child` https://github.com/Textualize/textual/issues/1121
- Added a `Label` widget https://github.com/Textualize/textual/issues/1190
- Support lazy-instantiated Screens (callables in App.SCREENS) https://github.com/Textualize/textual/pull/1185
- Display of keys in footer has more sensible defaults https://github.com/Textualize/textual/pull/1213
- Add App.get_key_display, allowing custom key_display App-wide https://github.com/Textualize/textual/pull/1213

### Changed

- Watchers are now called immediately when setting the attribute if they are synchronous. https://github.com/Textualize/textual/pull/1145
- Widget.call_later has been renamed to Widget.call_after_refresh.
- Button variant values are now checked at runtime. https://github.com/Textualize/textual/issues/1189
- Added caching of some properties in Styles object

### Fixed

- Fixed DataTable row not updating after add https://github.com/Textualize/textual/issues/1026
- Fixed issues with animation. Now objects of different types may be animated.
- Fixed containers with transparent background not showing borders https://github.com/Textualize/textual/issues/1175
- Fixed auto-width in horizontal containers https://github.com/Textualize/textual/pull/1155
- Fixed Input cursor invisible when placeholder empty https://github.com/Textualize/textual/pull/1202
- Fixed deadlock when removing widgets from the App https://github.com/Textualize/textual/pull/1219

## [0.4.0] - 2022-11-08

https://textual.textualize.io/blog/2022/11/08/version-040/#version-040

### Changed

- Dropped support for mounting "named" and "anonymous" widgets via
  `App.mount` and `Widget.mount`. Both methods now simply take one or more
  widgets as positional arguments.
- `DOMNode.query_one` now raises a `TooManyMatches` exception if there is
  more than one matching node.
  https://github.com/Textualize/textual/issues/1096
- `App.mount` and `Widget.mount` have new `before` and `after` parameters https://github.com/Textualize/textual/issues/778

### Added

- Added `init` param to reactive.watch
- `CSS_PATH` can now be a list of CSS files https://github.com/Textualize/textual/pull/1079
- Added `DOMQuery.only_one` https://github.com/Textualize/textual/issues/1096
- Writes to stdout are now done in a thread, for smoother animation. https://github.com/Textualize/textual/pull/1104

## [0.3.0] - 2022-10-31

### Fixed

- Fixed issue where scrollbars weren't being unmounted
- Fixed fr units for horizontal and vertical layouts https://github.com/Textualize/textual/pull/1067
- Fixed `textual run` breaking sys.argv https://github.com/Textualize/textual/issues/1064
- Fixed footer not updating styles when toggling dark mode
- Fixed how the app title in a `Header` is centred https://github.com/Textualize/textual/issues/1060
- Fixed the swapping of button variants https://github.com/Textualize/textual/issues/1048
- Fixed reserved characters in screenshots https://github.com/Textualize/textual/issues/993
- Fixed issue with TextLog max_lines https://github.com/Textualize/textual/issues/1058

### Changed

- DOMQuery now raises InvalidQueryFormat in response to invalid query strings, rather than cryptic CSS error
- Dropped quit_after, screenshot, and screenshot_title from App.run, which can all be done via auto_pilot
- Widgets are now closed in reversed DOM order
- Input widget justify hardcoded to left to prevent text-align interference
- Changed `textual run` so that it patches `argv` in more situations
- DOM classes and IDs are now always treated fully case-sensitive https://github.com/Textualize/textual/issues/1047

### Added

- Added Unmount event
- Added App.run_async method
- Added App.run_test context manager
- Added auto_pilot to App.run and App.run_async
- Added Widget._get_virtual_dom to get scrollbars
- Added size parameter to run and run_async
- Added always_update to reactive
- Returned an awaitable from push_screen, switch_screen, and install_screen https://github.com/Textualize/textual/pull/1061

## [0.2.1] - 2022-10-23

### Changed

- Updated meta data for PyPI

## [0.2.0] - 2022-10-23

### Added

- CSS support
- Too numerous to mention
## [0.1.18] - 2022-04-30

### Changed

- Bump typing extensions

## [0.1.17] - 2022-03-10

### Changed

- Bumped Rich dependency

## [0.1.16] - 2022-03-10

### Fixed

- Fixed escape key hanging on Windows

## [0.1.15] - 2022-01-31

### Added

- Added Windows Driver

## [0.1.14] - 2022-01-09

### Changed

- Updated Rich dependency to 11.X

## [0.1.13] - 2022-01-01

### Fixed

- Fixed spurious characters when exiting app
- Fixed increasing delay when exiting

## [0.1.12] - 2021-09-20

### Added

- Added geometry.Spacing

### Fixed

- Fixed calculation of virtual size in scroll views

## [0.1.11] - 2021-09-12

### Changed

- Changed message handlers to use prefix handle\_
- Renamed messages to drop the Message suffix
- Events now bubble by default
- Refactor of layout

### Added

- Added App.measure
- Added auto_width to Vertical Layout, WindowView, an ScrollView
- Added big_table.py example
- Added easing.py example

## [0.1.10] - 2021-08-25

### Added

- Added keyboard control of tree control
- Added Widget.gutter to calculate space between renderable and outside edge
- Added margin, padding, and border attributes to Widget

### Changed

- Callbacks may be async or non-async.
- Event handler event argument is optional.
- Fixed exception in clock example https://github.com/willmcgugan/textual/issues/52
- Added Message.wait() which waits for a message to be processed
- Key events are now sent to widgets first, before processing bindings

## [0.1.9] - 2021-08-06

### Added

- Added hover over and mouse click to activate keys in footer
- Added verbosity argument to Widget.log

### Changed

- Simplified events. Remove Startup event (use Mount)
- Changed geometry.Point to geometry.Offset and geometry.Dimensions to geometry.Size

## [0.1.8] - 2021-07-17

### Fixed

- Fixed exiting mouse mode
- Fixed slow animation

### Added

- New log system

## [0.1.7] - 2021-07-14

### Changed

- Added functionality to calculator example.
- Scrollview now shows scrollbars automatically
- New handler system for messages that doesn't require inheritance
- Improved traceback handling

[0.41.0]: https://github.com/Textualize/textual/compare/v0.40.0...v0.41.0
[0.40.0]: https://github.com/Textualize/textual/compare/v0.39.0...v0.40.0
[0.39.0]: https://github.com/Textualize/textual/compare/v0.38.1...v0.39.0
[0.38.1]: https://github.com/Textualize/textual/compare/v0.38.0...v0.38.1
[0.38.0]: https://github.com/Textualize/textual/compare/v0.37.1...v0.38.0
[0.37.1]: https://github.com/Textualize/textual/compare/v0.37.0...v0.37.1
[0.37.0]: https://github.com/Textualize/textual/compare/v0.36.0...v0.37.0
[0.36.0]: https://github.com/Textualize/textual/compare/v0.35.1...v0.36.0
[0.35.1]: https://github.com/Textualize/textual/compare/v0.35.0...v0.35.1
[0.35.0]: https://github.com/Textualize/textual/compare/v0.34.0...v0.35.0
[0.34.0]: https://github.com/Textualize/textual/compare/v0.33.0...v0.34.0
[0.33.0]: https://github.com/Textualize/textual/compare/v0.32.0...v0.33.0
[0.32.0]: https://github.com/Textualize/textual/compare/v0.31.0...v0.32.0
[0.31.0]: https://github.com/Textualize/textual/compare/v0.30.0...v0.31.0
[0.30.0]: https://github.com/Textualize/textual/compare/v0.29.0...v0.30.0
[0.29.0]: https://github.com/Textualize/textual/compare/v0.28.1...v0.29.0
[0.28.1]: https://github.com/Textualize/textual/compare/v0.28.0...v0.28.1
[0.28.0]: https://github.com/Textualize/textual/compare/v0.27.0...v0.28.0
[0.27.0]: https://github.com/Textualize/textual/compare/v0.26.0...v0.27.0
[0.26.0]: https://github.com/Textualize/textual/compare/v0.25.0...v0.26.0
[0.25.0]: https://github.com/Textualize/textual/compare/v0.24.1...v0.25.0
[0.24.1]: https://github.com/Textualize/textual/compare/v0.24.0...v0.24.1
[0.24.0]: https://github.com/Textualize/textual/compare/v0.23.0...v0.24.0
[0.23.0]: https://github.com/Textualize/textual/compare/v0.22.3...v0.23.0
[0.22.3]: https://github.com/Textualize/textual/compare/v0.22.2...v0.22.3
[0.22.2]: https://github.com/Textualize/textual/compare/v0.22.1...v0.22.2
[0.22.1]: https://github.com/Textualize/textual/compare/v0.22.0...v0.22.1
[0.22.0]: https://github.com/Textualize/textual/compare/v0.21.0...v0.22.0
[0.21.0]: https://github.com/Textualize/textual/compare/v0.20.1...v0.21.0
[0.20.1]: https://github.com/Textualize/textual/compare/v0.20.0...v0.20.1
[0.20.0]: https://github.com/Textualize/textual/compare/v0.19.1...v0.20.0
[0.19.1]: https://github.com/Textualize/textual/compare/v0.19.0...v0.19.1
[0.19.0]: https://github.com/Textualize/textual/compare/v0.18.0...v0.19.0
[0.18.0]: https://github.com/Textualize/textual/compare/v0.17.4...v0.18.0
[0.17.3]: https://github.com/Textualize/textual/compare/v0.17.2...v0.17.3
[0.17.2]: https://github.com/Textualize/textual/compare/v0.17.1...v0.17.2
[0.17.1]: https://github.com/Textualize/textual/compare/v0.17.0...v0.17.1
[0.17.0]: https://github.com/Textualize/textual/compare/v0.16.0...v0.17.0
[0.16.0]: https://github.com/Textualize/textual/compare/v0.15.1...v0.16.0
[0.15.1]: https://github.com/Textualize/textual/compare/v0.15.0...v0.15.1
[0.15.0]: https://github.com/Textualize/textual/compare/v0.14.0...v0.15.0
[0.14.0]: https://github.com/Textualize/textual/compare/v0.13.0...v0.14.0
[0.13.0]: https://github.com/Textualize/textual/compare/v0.12.1...v0.13.0
[0.12.1]: https://github.com/Textualize/textual/compare/v0.12.0...v0.12.1
[0.12.0]: https://github.com/Textualize/textual/compare/v0.11.1...v0.12.0
[0.11.1]: https://github.com/Textualize/textual/compare/v0.11.0...v0.11.1
[0.11.0]: https://github.com/Textualize/textual/compare/v0.10.1...v0.11.0
[0.10.1]: https://github.com/Textualize/textual/compare/v0.10.0...v0.10.1
[0.10.0]: https://github.com/Textualize/textual/compare/v0.9.1...v0.10.0
[0.9.1]: https://github.com/Textualize/textual/compare/v0.9.0...v0.9.1
[0.9.0]: https://github.com/Textualize/textual/compare/v0.8.2...v0.9.0
[0.8.2]: https://github.com/Textualize/textual/compare/v0.8.1...v0.8.2
[0.8.1]: https://github.com/Textualize/textual/compare/v0.8.0...v0.8.1
[0.8.0]: https://github.com/Textualize/textual/compare/v0.7.0...v0.8.0
[0.7.0]: https://github.com/Textualize/textual/compare/v0.6.0...v0.7.0
[0.6.0]: https://github.com/Textualize/textual/compare/v0.5.0...v0.6.0
[0.5.0]: https://github.com/Textualize/textual/compare/v0.4.0...v0.5.0
[0.4.0]: https://github.com/Textualize/textual/compare/v0.3.0...v0.4.0
[0.3.0]: https://github.com/Textualize/textual/compare/v0.2.1...v0.3.0
[0.2.1]: https://github.com/Textualize/textual/compare/v0.2.0...v0.2.1
[0.2.0]: https://github.com/Textualize/textual/compare/v0.1.18...v0.2.0
[0.1.18]: https://github.com/Textualize/textual/compare/v0.1.17...v0.1.18
[0.1.17]: https://github.com/Textualize/textual/compare/v0.1.16...v0.1.17
[0.1.16]: https://github.com/Textualize/textual/compare/v0.1.15...v0.1.16
[0.1.15]: https://github.com/Textualize/textual/compare/v0.1.14...v0.1.15
[0.1.14]: https://github.com/Textualize/textual/compare/v0.1.13...v0.1.14
[0.1.13]: https://github.com/Textualize/textual/compare/v0.1.12...v0.1.13
[0.1.12]: https://github.com/Textualize/textual/compare/v0.1.11...v0.1.12
[0.1.11]: https://github.com/Textualize/textual/compare/v0.1.10...v0.1.11
[0.1.10]: https://github.com/Textualize/textual/compare/v0.1.9...v0.1.10
[0.1.9]: https://github.com/Textualize/textual/compare/v0.1.8...v0.1.9
[0.1.8]: https://github.com/Textualize/textual/compare/v0.1.7...v0.1.8
[0.1.7]: https://github.com/Textualize/textual/releases/tag/v0.1.7<|MERGE_RESOLUTION|>--- conflicted
+++ resolved
@@ -11,12 +11,9 @@
 ### Fixed
 
 - Duplicate CSS errors when parsing CSS from a screen https://github.com/Textualize/textual/issues/3581
-<<<<<<< HEAD
-- Fixed app-level queries causing a crash when the command palette is active https://github.com/Textualize/textual/issues/3633
-=======
 - Added missing `blur` pseudo class https://github.com/Textualize/textual/issues/3439
 - Fixed visual glitched characters on Windows due to Python limitation https://github.com/Textualize/textual/issues/2548
->>>>>>> 38e4cc08
+- Fixed app-level queries causing a crash when the command palette is active https://github.com/Textualize/textual/issues/3633
 
 ### Changed
 
