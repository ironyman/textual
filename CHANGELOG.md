--- conflicted
+++ resolved
@@ -7,7 +7,6 @@
 
 ## Unreleased
 
-<<<<<<< HEAD
 ### Added
 
 - Added DOMQuery.set
@@ -15,11 +14,7 @@
 ### Changed
 
 - Reactives with init=False will not call watchers until they are mounted
-=======
-### Changed
-
 - Breaking change: keyboard navigation in `RadioSet`, `ListView`, `OptionList`, and `SelectionList`, no longer allows highlighting disabled items https://github.com/Textualize/textual/issues/3881
->>>>>>> 8ae0b27b
 
 ## [0.48.1] - 2023-02-01
 
