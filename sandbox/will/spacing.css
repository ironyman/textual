--- conflicted
+++ resolved
@@ -8,11 +8,6 @@
     background: blue 20%;
     height: 100%;
     margin: 2 4;
-<<<<<<< HEAD
-    min-width: 30;
-    visibility: hidden;
-=======
     min-width: 80;
     min-height: 40;
->>>>>>> 0a66feda
 }