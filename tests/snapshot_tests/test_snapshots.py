from pathlib import Path, PurePosixPath

import pytest

from textual.app import App
from textual.widgets import Input, Button


# --- Layout related stuff ---


def test_grid_layout_basic(snap_compare):
    assert snap_compare("docs/examples/guide/layout/grid_layout1.py")


def test_grid_layout_basic_overflow(snap_compare):
    assert snap_compare("docs/examples/guide/layout/grid_layout2.py")


def test_grid_layout_gutter(snap_compare):
    assert snap_compare("docs/examples/guide/layout/grid_layout7_gutter.py")


def test_layers(snap_compare):
    assert snap_compare("docs/examples/guide/layout/layers.py")


def test_horizontal_layout(snap_compare):
    assert snap_compare("docs/examples/guide/layout/horizontal_layout.py")


def test_vertical_layout(snap_compare):
    assert snap_compare("docs/examples/guide/layout/vertical_layout.py")


def test_dock_layout_sidebar(snap_compare):
    assert snap_compare("docs/examples/guide/layout/dock_layout2_sidebar.py")


# --- Widgets - rendering and basic interactions ---
# Each widget should have a canonical example that is display in the docs.
# When adding a new widget, ideally we should also create a snapshot test
# from these examples which test rendering and simple interactions with it.


def test_checkboxes(snap_compare):
    """Tests checkboxes but also acts a regression test for using
    width: auto in a Horizontal layout context."""
    press = [
        "shift+tab",
        "enter",  # toggle off
        "shift+tab",
        "wait:20",
        "enter",  # toggle on
        "wait:20",
    ]
    assert snap_compare("docs/examples/widgets/checkbox.py", press=press)


def test_input_and_focus(snap_compare):
    press = [
        "tab",
        *"Darren",  # Focus first input, write "Darren"
        "tab",
        *"Burns",  # Tab focus to second input, write "Burns"
    ]
    assert snap_compare("docs/examples/widgets/input.py", press=press)


def test_buttons_render(snap_compare):
    # Testing button rendering. We press tab to focus the first button too.
    assert snap_compare("docs/examples/widgets/button.py", press=["tab"])


def test_datatable_render(snap_compare):
    press = ["tab", "down", "down", "right", "up", "left"]
    assert snap_compare("docs/examples/widgets/data_table.py", press=press)


def test_footer_render(snap_compare):
    assert snap_compare("docs/examples/widgets/footer.py")


def test_header_render(snap_compare):
    assert snap_compare("docs/examples/widgets/header.py")


<<<<<<< HEAD
def test_textlog_max_lines(snap_compare):
    assert snap_compare("tests/snapshots/textlog_max_lines.py", press=list("abcde"))
=======
def test_fr_units(snap_compare):
    assert snap_compare("tests/snapshots/fr_units.py")
>>>>>>> 0d99b0cc


# --- CSS properties ---
# We have a canonical example for each CSS property that is shown in their docs.
# If any of these change, something has likely broken, so snapshot each of them.

PATHS = [
    str(PurePosixPath(path))
    for path in Path("docs/examples/styles").iterdir()
    if path.suffix == ".py"
]


@pytest.mark.parametrize("path", PATHS)
def test_css_property_snapshot(path, snap_compare):
    assert snap_compare(path)<|MERGE_RESOLUTION|>--- conflicted
+++ resolved
@@ -85,13 +85,12 @@
     assert snap_compare("docs/examples/widgets/header.py")
 
 
-<<<<<<< HEAD
 def test_textlog_max_lines(snap_compare):
     assert snap_compare("tests/snapshots/textlog_max_lines.py", press=list("abcde"))
-=======
+
+
 def test_fr_units(snap_compare):
     assert snap_compare("tests/snapshots/fr_units.py")
->>>>>>> 0d99b0cc
 
 
 # --- CSS properties ---
