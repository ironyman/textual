from pathlib import Path

import pytest

from tests.snapshot_tests.language_snippets import SNIPPETS
from textual.widgets.text_area import Selection, BUILTIN_LANGUAGES
from textual.widgets import RichLog, TextArea, Input, Button
from textual.widgets.text_area import TextAreaTheme

# These paths should be relative to THIS directory.
WIDGET_EXAMPLES_DIR = Path("../../docs/examples/widgets")
LAYOUT_EXAMPLES_DIR = Path("../../docs/examples/guide/layout")
STYLES_EXAMPLES_DIR = Path("../../docs/examples/styles")
SNAPSHOT_APPS_DIR = Path("./snapshot_apps")


# --- Layout related stuff ---


def test_grid_layout_basic(snap_compare):
    assert snap_compare(LAYOUT_EXAMPLES_DIR / "grid_layout1.py")


def test_grid_layout_basic_overflow(snap_compare):
    assert snap_compare(LAYOUT_EXAMPLES_DIR / "grid_layout2.py")


def test_grid_layout_gutter(snap_compare):
    assert snap_compare(LAYOUT_EXAMPLES_DIR / "grid_layout7_gutter.py")


def test_layers(snap_compare):
    assert snap_compare(LAYOUT_EXAMPLES_DIR / "layers.py")


def test_horizontal_layout(snap_compare):
    assert snap_compare(LAYOUT_EXAMPLES_DIR / "horizontal_layout.py")


def test_horizontal_layout_width_auto_dock(snap_compare):
    assert snap_compare(SNAPSHOT_APPS_DIR / "horizontal_auto_width.py")


def test_vertical_layout(snap_compare):
    assert snap_compare(LAYOUT_EXAMPLES_DIR / "vertical_layout.py")


def test_dock_layout_sidebar(snap_compare):
    assert snap_compare(LAYOUT_EXAMPLES_DIR / "dock_layout2_sidebar.py")


def test_layout_containers(snap_compare):
    assert snap_compare(SNAPSHOT_APPS_DIR / "layout_containers.py")


def test_alignment_containers(snap_compare):
    assert snap_compare(SNAPSHOT_APPS_DIR / "alignment_containers.py")


# --- Widgets - rendering and basic interactions ---
# Each widget should have a canonical example that is display in the docs.
# When adding a new widget, ideally we should also create a snapshot test
# from these examples which test rendering and simple interactions with it.


def test_switches(snap_compare):
    """Tests switches but also acts a regression test for using
    width: auto in a Horizontal layout context."""
    press = [
        "shift+tab",
        "enter",  # toggle off
        "shift+tab",
        "wait:20",
        "enter",  # toggle on
        "wait:20",
    ]
    assert snap_compare(WIDGET_EXAMPLES_DIR / "switch.py", press=press)


def test_input_and_focus(snap_compare):
    press = [
        *"Darren",  # Write "Darren"
        "tab",
        *"Burns",  # Focus second input, write "Burns"
    ]
    assert snap_compare(WIDGET_EXAMPLES_DIR / "input.py", press=press)


def test_input_validation(snap_compare):
    """Checking that invalid styling is applied. The snapshot app itself
    also adds styling for -valid which gives a green border."""
    press = [
        *"-2",  # -2 is invalid, so -invalid should be applied
        "tab",
        "3",  # This is valid, so -valid should be applied
        "tab",
        *"-2",
        # -2 is invalid, so -invalid should be applied (and :focus, since we stop here)
    ]
    assert snap_compare(SNAPSHOT_APPS_DIR / "input_validation.py", press=press)


def test_input_suggestions(snap_compare):
    async def run_before(pilot):
        pilot.app.query(Input).first().cursor_blink = False

    assert snap_compare(
        SNAPSHOT_APPS_DIR / "input_suggestions.py", press=[], run_before=run_before
    )


def test_buttons_render(snap_compare):
    # Testing button rendering. We press tab to focus the first button too.
    assert snap_compare(WIDGET_EXAMPLES_DIR / "button.py", press=["tab"])


def test_placeholder_render(snap_compare):
    # Testing the rendering of the multiple placeholder variants and labels.
    assert snap_compare(WIDGET_EXAMPLES_DIR / "placeholder.py")


def test_datatable_render(snap_compare):
    press = ["tab", "down", "down", "right", "up", "left"]
    assert snap_compare(WIDGET_EXAMPLES_DIR / "data_table.py", press=press)


def test_datatable_row_cursor_render(snap_compare):
    press = ["up", "left", "right", "down", "down"]
    assert snap_compare(SNAPSHOT_APPS_DIR / "data_table_row_cursor.py", press=press)


def test_datatable_column_cursor_render(snap_compare):
    press = ["left", "up", "down", "right", "right"]
    assert snap_compare(SNAPSHOT_APPS_DIR / "data_table_column_cursor.py", press=press)


def test_datatable_sort_multikey(snap_compare):
    press = ["down", "right", "s"]  # Also checks that sort doesn't move cursor.
    assert snap_compare(SNAPSHOT_APPS_DIR / "data_table_sort.py", press=press)


def test_datatable_remove_row(snap_compare):
    press = ["r"]
    assert snap_compare(SNAPSHOT_APPS_DIR / "data_table_remove_row.py", press=press)


def test_datatable_labels_and_fixed_data(snap_compare):
    # Ensure that we render correctly when there are fixed rows/cols and labels.
    assert snap_compare(SNAPSHOT_APPS_DIR / "data_table_row_labels.py")


def test_datatable_style_ordering(snap_compare):
    # Regression test for https://github.com/Textualize/textual/issues/2061
    assert snap_compare(SNAPSHOT_APPS_DIR / "data_table_style_order.py")


def test_datatable_add_column(snap_compare):
    # Checking adding columns after adding rows
    assert snap_compare(SNAPSHOT_APPS_DIR / "data_table_add_column.py")


def test_datatable_add_row_auto_height(snap_compare):
    # Check that rows added with auto height computation look right.
    assert snap_compare(SNAPSHOT_APPS_DIR / "data_table_add_row_auto_height.py")


def test_datatable_add_row_auto_height_sorted(snap_compare):
    # Check that rows added with auto height computation look right.
    assert snap_compare(
        SNAPSHOT_APPS_DIR / "data_table_add_row_auto_height.py", press=["s"]
    )


def test_datatable_cell_padding(snap_compare):
    # Check that horizontal cell padding is respected.
    assert snap_compare(SNAPSHOT_APPS_DIR / "data_table_cell_padding.py")


def test_datatable_change_cell_padding(snap_compare):
    # Check that horizontal cell padding is respected.
    assert snap_compare(
        SNAPSHOT_APPS_DIR / "data_table_cell_padding.py", press=["a", "b"]
    )


def test_footer_render(snap_compare):
    assert snap_compare(WIDGET_EXAMPLES_DIR / "footer.py")


def test_header_render(snap_compare):
    assert snap_compare(WIDGET_EXAMPLES_DIR / "header.py")


def test_list_view(snap_compare):
    assert snap_compare(
        WIDGET_EXAMPLES_DIR / "list_view.py", press=["tab", "down", "down", "up"]
    )


def test_richlog_max_lines(snap_compare):
    assert snap_compare("snapshot_apps/richlog_max_lines.py", press=[*"abcde"])


def test_log_write_lines(snap_compare):
    assert snap_compare("snapshot_apps/log_write_lines.py")


def test_log_write(snap_compare):
    assert snap_compare("snapshot_apps/log_write.py")


def test_fr_units(snap_compare):
    assert snap_compare("snapshot_apps/fr_units.py")


def test_visibility(snap_compare):
    assert snap_compare("snapshot_apps/visibility.py")


def test_tree_example(snap_compare):
    assert snap_compare(WIDGET_EXAMPLES_DIR / "tree.py")


def test_markdown_example(snap_compare):
    assert snap_compare(WIDGET_EXAMPLES_DIR / "markdown.py")


def test_markdown_viewer_example(snap_compare):
    assert snap_compare(WIDGET_EXAMPLES_DIR / "markdown_viewer.py")


def test_markdown_theme_switching(snap_compare):
    assert snap_compare(SNAPSHOT_APPS_DIR / "markdown_theme_switcher.py", press=["t"])


def test_markdown_dark_theme_override(snap_compare):
    assert snap_compare(
        SNAPSHOT_APPS_DIR / "markdown_theme_switcher.py", press=["d", "wait:100"]
    )


def test_markdown_light_theme_override(snap_compare):
    assert snap_compare(
        SNAPSHOT_APPS_DIR / "markdown_theme_switcher.py", press=["l", "t", "wait:100"]
    )


def test_checkbox_example(snap_compare):
    assert snap_compare(WIDGET_EXAMPLES_DIR / "checkbox.py")


def test_radio_button_example(snap_compare):
    assert snap_compare(WIDGET_EXAMPLES_DIR / "radio_button.py")


def test_radio_set_example(snap_compare):
    assert snap_compare(WIDGET_EXAMPLES_DIR / "radio_set.py")


def test_content_switcher_example_initial(snap_compare):
    assert snap_compare(WIDGET_EXAMPLES_DIR / "content_switcher.py")


def test_content_switcher_example_switch(snap_compare):
    assert snap_compare(
        WIDGET_EXAMPLES_DIR / "content_switcher.py",
        press=["tab", "enter", "wait:500"],
        terminal_size=(50, 50),
    )


def test_tabbed_content(snap_compare):
    assert snap_compare(WIDGET_EXAMPLES_DIR / "tabbed_content.py")


def test_tabbed_content_with_modified_tabs(snap_compare):
    # Tabs enabled and hidden.
    assert snap_compare(SNAPSHOT_APPS_DIR / "modified_tabs.py")


def test_tabbed_content_styling_not_leaking(snap_compare):
    assert snap_compare(SNAPSHOT_APPS_DIR / "tabbed_content_style_leak_test.py")


def test_option_list_strings(snap_compare):
    assert snap_compare(WIDGET_EXAMPLES_DIR / "option_list_strings.py")


def test_option_list_options(snap_compare):
    assert snap_compare(WIDGET_EXAMPLES_DIR / "option_list_options.py")


def test_option_list_tables(snap_compare):
    assert snap_compare(WIDGET_EXAMPLES_DIR / "option_list_tables.py")


def test_option_list_build(snap_compare):
    assert snap_compare(SNAPSHOT_APPS_DIR / "option_list.py")


def test_option_list_replace_prompt_from_single_line_to_single_line(snap_compare):
    assert snap_compare(
        SNAPSHOT_APPS_DIR / "option_list_multiline_options.py", press=["1"]
    )


def test_option_list_replace_prompt_from_single_line_to_two_lines(snap_compare):
    assert snap_compare(
        SNAPSHOT_APPS_DIR / "option_list_multiline_options.py", press=["2"]
    )


def test_option_list_replace_prompt_from_two_lines_to_three_lines(snap_compare):
    assert snap_compare(
        SNAPSHOT_APPS_DIR / "option_list_multiline_options.py", press=["3"]
    )


def test_option_list_scrolling_in_long_list(snap_compare):
    assert snap_compare(SNAPSHOT_APPS_DIR / "option_list_long.py", press=["up"])


def test_progress_bar_indeterminate(snap_compare):
    assert snap_compare(WIDGET_EXAMPLES_DIR / "progress_bar_isolated_.py", press=["f"])


def test_progress_bar_indeterminate_styled(snap_compare):
    assert snap_compare(WIDGET_EXAMPLES_DIR / "progress_bar_styled_.py", press=["f"])


def test_progress_bar_halfway(snap_compare):
    assert snap_compare(WIDGET_EXAMPLES_DIR / "progress_bar_isolated_.py", press=["t"])


def test_progress_bar_halfway_styled(snap_compare):
    assert snap_compare(WIDGET_EXAMPLES_DIR / "progress_bar_styled_.py", press=["t"])


def test_progress_bar_completed(snap_compare):
    assert snap_compare(WIDGET_EXAMPLES_DIR / "progress_bar_isolated_.py", press=["u"])


def test_progress_bar_completed_styled(snap_compare):
    assert snap_compare(WIDGET_EXAMPLES_DIR / "progress_bar_styled_.py", press=["u"])


def test_rule_horizontal_rules(snap_compare):
    assert snap_compare(WIDGET_EXAMPLES_DIR / "horizontal_rules.py")


def test_rule_vertical_rules(snap_compare):
    assert snap_compare(WIDGET_EXAMPLES_DIR / "vertical_rules.py")


def test_select(snap_compare):
    assert snap_compare(WIDGET_EXAMPLES_DIR / "select_widget.py")


def test_selection_list_selected(snap_compare):
    assert snap_compare(WIDGET_EXAMPLES_DIR / "selection_list_selected.py")


def test_selection_list_selections(snap_compare):
    assert snap_compare(WIDGET_EXAMPLES_DIR / "selection_list_selections.py")


def test_selection_list_tuples(snap_compare):
    assert snap_compare(WIDGET_EXAMPLES_DIR / "selection_list_tuples.py")


def test_select_expanded(snap_compare):
    assert snap_compare(
        WIDGET_EXAMPLES_DIR / "select_widget.py", press=["tab", "enter"]
    )


def test_select_from_values_expanded(snap_compare):
    assert snap_compare(
        WIDGET_EXAMPLES_DIR / "select_from_values_widget.py", press=["tab", "enter"]
    )


def test_select_expanded_changed(snap_compare):
    assert snap_compare(
        WIDGET_EXAMPLES_DIR / "select_widget.py",
        press=["tab", "enter", "down", "enter"],
    )


def test_select_no_blank_has_default_value(snap_compare):
    """Make sure that the first value is selected by default if allow_blank=False."""
    assert snap_compare(WIDGET_EXAMPLES_DIR / "select_widget_no_blank.py")


def test_select_set_options(snap_compare):
    assert snap_compare(
        WIDGET_EXAMPLES_DIR / "select_widget_no_blank.py",
        press=["s"],
    )


def test_sparkline_render(snap_compare):
    assert snap_compare(WIDGET_EXAMPLES_DIR / "sparkline.py")


def test_sparkline_component_classes_colors(snap_compare):
    assert snap_compare(WIDGET_EXAMPLES_DIR / "sparkline_colors.py")


def test_collapsible_render(snap_compare):
    assert snap_compare(WIDGET_EXAMPLES_DIR / "collapsible.py")


def test_collapsible_collapsed(snap_compare):
    assert snap_compare(WIDGET_EXAMPLES_DIR / "collapsible.py", press=["c"])


def test_collapsible_expanded(snap_compare):
    assert snap_compare(WIDGET_EXAMPLES_DIR / "collapsible.py", press=["e"])


def test_collapsible_nested(snap_compare):
    assert snap_compare(WIDGET_EXAMPLES_DIR / "collapsible_nested.py")


def test_collapsible_custom_symbol(snap_compare):
    assert snap_compare(WIDGET_EXAMPLES_DIR / "collapsible_custom_symbol.py")


def test_directory_tree_reloading(snap_compare, tmp_path):
    async def run_before(pilot):
        await pilot.app.setup(tmp_path)
        await pilot.press(
            "e", "e", "down", "down", "down", "down", "e", "down", "d", "r"
        )

    assert snap_compare(
        SNAPSHOT_APPS_DIR / "directory_tree_reload.py",
        run_before=run_before,
    )


# --- CSS properties ---
# We have a canonical example for each CSS property that is shown in their docs.
# If any of these change, something has likely broken, so snapshot each of them.

PATHS = [
    path.name
    for path in (Path(__file__).parent / STYLES_EXAMPLES_DIR).iterdir()
    if path.suffix == ".py"
]


@pytest.mark.parametrize("file_name", PATHS)
def test_css_property(file_name, snap_compare):
    path_to_app = STYLES_EXAMPLES_DIR / file_name
    assert snap_compare(path_to_app)


def test_viewport_height_and_width_properties(snap_compare):
    path_to_app = SNAPSHOT_APPS_DIR / "viewport_units.py"
    assert snap_compare(path_to_app)


def test_multiple_css(snap_compare):
    # Interaction between multiple CSS files and app-level/classvar CSS
    assert snap_compare("snapshot_apps/multiple_css/multiple_css.py")


def test_order_independence(snap_compare):
    assert snap_compare("snapshot_apps/layer_order_independence.py")


def test_order_independence_toggle(snap_compare):
    assert snap_compare("snapshot_apps/layer_order_independence.py", press="t")


def test_columns_height(snap_compare):
    # Interaction with height auto, and relative heights to make columns
    assert snap_compare("snapshot_apps/columns_height.py")


def test_offsets(snap_compare):
    """Test offsets of containers"""
    assert snap_compare("snapshot_apps/offsets.py")


def test_nested_auto_heights(snap_compare):
    """Test refreshing widget within a auto sized container"""
    assert snap_compare("snapshot_apps/nested_auto_heights.py", press=["1", "2"])


def test_programmatic_scrollbar_gutter_change(snap_compare):
    """Regression test for #1607 https://github.com/Textualize/textual/issues/1607

    See also tests/css/test_programmatic_style_changes.py for other related regression tests.
    """
    assert snap_compare(
        "snapshot_apps/programmatic_scrollbar_gutter_change.py", press=["s"]
    )


# --- Other ---


def test_key_display(snap_compare):
    assert snap_compare(SNAPSHOT_APPS_DIR / "key_display.py")


def test_demo(snap_compare):
    """Test the demo app (python -m textual)"""
    assert snap_compare(
        Path("../../src/textual/demo.py"),
        terminal_size=(100, 30),
    )


def test_label_widths(snap_compare):
    """Test renderable widths are calculate correctly."""
    assert snap_compare(SNAPSHOT_APPS_DIR / "label_widths.py")


def test_border_alpha(snap_compare):
    """Test setting a border alpha."""
    assert snap_compare(SNAPSHOT_APPS_DIR / "border_alpha.py")


def test_auto_width_input(snap_compare):
    assert snap_compare(
        SNAPSHOT_APPS_DIR / "auto_width_input.py", press=["tab", *"Hello"]
    )


def test_screen_switch(snap_compare):
    assert snap_compare(SNAPSHOT_APPS_DIR / "screen_switch.py", press=["a", "b"])


def test_disabled_widgets(snap_compare):
    assert snap_compare(SNAPSHOT_APPS_DIR / "disable_widgets.py")


def test_focus_component_class(snap_compare):
    assert snap_compare(SNAPSHOT_APPS_DIR / "focus_component_class.py", press=["tab"])


def test_line_api_scrollbars(snap_compare):
    assert snap_compare(SNAPSHOT_APPS_DIR / "line_api_scrollbars.py")


def test_remove_with_auto_height(snap_compare):
    assert snap_compare(
        SNAPSHOT_APPS_DIR / "remove_auto.py", press=["a", "a", "a", "d", "d"]
    )


def test_auto_table(snap_compare):
    assert snap_compare(SNAPSHOT_APPS_DIR / "auto-table.py", terminal_size=(120, 40))


def test_table_markup(snap_compare):
    assert snap_compare(SNAPSHOT_APPS_DIR / "table_markup.py")


def test_richlog_scroll(snap_compare):
    assert snap_compare(SNAPSHOT_APPS_DIR / "richlog_scroll.py")


def test_richlog_width(snap_compare):
    """Check that min_width applies in RichLog and that we can write
    to the RichLog when it's not visible, and it still renders as expected
    when made visible again."""

    async def setup(pilot):
        from rich.text import Text

        rich_log: RichLog = pilot.app.query_one(RichLog)
        rich_log.write(Text("hello1", style="on red", justify="right"), expand=True)
        rich_log.visible = False
        rich_log.write(Text("world2", style="on green", justify="right"), expand=True)
        rich_log.visible = True
        rich_log.write(Text("hello3", style="on blue", justify="right"), expand=True)
        rich_log.display = False
        rich_log.write(Text("world4", style="on yellow", justify="right"), expand=True)
        rich_log.display = True

    assert snap_compare(SNAPSHOT_APPS_DIR / "richlog_width.py", run_before=setup)


def test_tabs_invalidate(snap_compare):
    assert snap_compare(
        SNAPSHOT_APPS_DIR / "tabs_invalidate.py",
        press=["tab", "right"],
    )


def test_scrollbar_thumb_height(snap_compare):
    assert snap_compare(
        SNAPSHOT_APPS_DIR / "scrollbar_thumb_height.py",
    )


def test_pilot_resize_terminal(snap_compare):
    async def run_before(pilot):
        await pilot.resize_terminal(35, 20)
        await pilot.resize_terminal(20, 10)

    assert snap_compare(
        SNAPSHOT_APPS_DIR / "pilot_resize_terminal.py",
        run_before=run_before,
        terminal_size=(80, 25),
    )


def test_css_hot_reloading(snap_compare, monkeypatch):
    """Regression test for https://github.com/Textualize/textual/issues/2063."""

    monkeypatch.setenv(
        "TEXTUAL", "debug"
    )  # This will make sure we create a file monitor.

    async def run_before(pilot):
        css_file = pilot.app.CSS_PATH
        with open(css_file, "w") as f:
            f.write("/* This file is purposefully empty. */\n")  # Clear all the CSS.
        await pilot.app._on_css_change()

    assert snap_compare(
        SNAPSHOT_APPS_DIR / "hot_reloading_app.py", run_before=run_before
    )


def test_css_hot_reloading_on_screen(snap_compare, monkeypatch):
    """Regression test for https://github.com/Textualize/textual/issues/3454."""

    monkeypatch.setenv(
        "TEXTUAL", "debug"
    )  # This will make sure we create a file monitor.

    async def run_before(pilot):
        css_file = pilot.app.screen.CSS_PATH
        with open(css_file, "w") as f:
            f.write("/* This file is purposefully empty. */\n")  # Clear all the CSS.
        await pilot.app._on_css_change()

    assert snap_compare(
        SNAPSHOT_APPS_DIR / "hot_reloading_app_with_screen_css.py",
        run_before=run_before,
    )


def test_datatable_hot_reloading(snap_compare, monkeypatch):
    """Regression test for https://github.com/Textualize/textual/issues/3312."""

    monkeypatch.setenv(
        "TEXTUAL", "debug"
    )  # This will make sure we create a file monitor.

    async def run_before(pilot):
        css_file = pilot.app.CSS_PATH
        with open(css_file, "w") as f:
            f.write("/* This file is purposefully empty. */\n")  # Clear all the CSS.
        await pilot.app._on_css_change()

    assert snap_compare(
        SNAPSHOT_APPS_DIR / "datatable_hot_reloading.py", run_before=run_before
    )


def test_markdown_component_classes_reloading(snap_compare, monkeypatch):
    """Tests all markdown component classes reload correctly.

    See https://github.com/Textualize/textual/issues/3464."""

    monkeypatch.setenv(
        "TEXTUAL", "debug"
    )  # This will make sure we create a file monitor.

    async def run_before(pilot):
        css_file = pilot.app.CSS_PATH
        with open(css_file, "w") as f:
            f.write("/* This file is purposefully empty. */\n")  # Clear all the CSS.
        await pilot.app._on_css_change()

    assert snap_compare(
        SNAPSHOT_APPS_DIR / "markdown_component_classes_reloading.py",
        run_before=run_before,
    )


def test_layer_fix(snap_compare):
    # Check https://github.com/Textualize/textual/issues/1358
    assert snap_compare(SNAPSHOT_APPS_DIR / "layer_fix.py", press=["d"])


def test_modal_dialog_bindings_input(snap_compare):
    # Check https://github.com/Textualize/textual/issues/2194
    assert snap_compare(
        SNAPSHOT_APPS_DIR / "modal_screen_bindings.py",
        press=["enter", "h", "!", "left", "i", "tab"],
    )


def test_modal_dialog_bindings(snap_compare):
    # Check https://github.com/Textualize/textual/issues/2194
    assert snap_compare(
        SNAPSHOT_APPS_DIR / "modal_screen_bindings.py",
        press=["enter", "tab", "h", "i", "tab", "enter"],
    )


def test_dock_scroll(snap_compare):
    # https://github.com/Textualize/textual/issues/2188
    assert snap_compare(SNAPSHOT_APPS_DIR / "dock_scroll.py", terminal_size=(80, 25))


def test_dock_scroll2(snap_compare):
    # https://github.com/Textualize/textual/issues/2525
    assert snap_compare(SNAPSHOT_APPS_DIR / "dock_scroll2.py", terminal_size=(80, 25))


def test_dock_scroll_off_by_one(snap_compare):
    # https://github.com/Textualize/textual/issues/2525
    assert snap_compare(
        SNAPSHOT_APPS_DIR / "dock_scroll_off_by_one.py",
        terminal_size=(80, 25),
        press=["_"],
    )


def test_scroll_to(snap_compare):
    # https://github.com/Textualize/textual/issues/2525
    assert snap_compare(
        SNAPSHOT_APPS_DIR / "scroll_to.py", terminal_size=(80, 25), press=["_"]
    )


def test_auto_fr(snap_compare):
    # https://github.com/Textualize/textual/issues/2220
    assert snap_compare(SNAPSHOT_APPS_DIR / "auto_fr.py", terminal_size=(80, 25))


def test_fr_margins(snap_compare):
    # https://github.com/Textualize/textual/issues/2220
    assert snap_compare(SNAPSHOT_APPS_DIR / "fr_margins.py", terminal_size=(80, 25))


def test_scroll_visible(snap_compare):
    # https://github.com/Textualize/textual/issues/2181
    assert snap_compare(SNAPSHOT_APPS_DIR / "scroll_visible.py", press=["t"])


def test_scroll_to_center(snap_compare):
    # READ THIS IF THIS TEST FAILS:
    # While https://github.com/Textualize/textual/issues/2254 is open, the snapshot
    # this is being compared against is INCORRECT.
    # The correct output for this snapshot test would show a couple of containers
    # scrolled so that the red string >>bullseye<< is centered on the screen.
    # When this snapshot "breaks" because #2254 is fixed, this snapshot can be updated.
    assert snap_compare(SNAPSHOT_APPS_DIR / "scroll_to_center.py", press=["s"])


def test_quickly_change_tabs(snap_compare):
    # https://github.com/Textualize/textual/issues/2229
    assert snap_compare(SNAPSHOT_APPS_DIR / "quickly_change_tabs.py", press=["p"])


def test_fr_unit_with_min(snap_compare):
    # https://github.com/Textualize/textual/issues/2378
    assert snap_compare(SNAPSHOT_APPS_DIR / "fr_with_min.py")


def test_select_rebuild(snap_compare):
    # https://github.com/Textualize/textual/issues/2557
    assert snap_compare(
        SNAPSHOT_APPS_DIR / "select_rebuild.py",
        press=["space", "escape", "tab", "enter", "tab", "space"],
    )


def test_blur_on_disabled(snap_compare):
    # https://github.com/Textualize/textual/issues/2641
    assert snap_compare(
        SNAPSHOT_APPS_DIR / "blur_on_disabled.py",
        press=[*"foo", "f3", *"this should not appear"],
    )


def test_tooltips_in_compound_widgets(snap_compare):
    # https://github.com/Textualize/textual/issues/2641
    async def run_before(pilot) -> None:
        await pilot.pause()
        await pilot.hover("ProgressBar")
        await pilot.pause(0.3)
        await pilot.pause()

    assert snap_compare(SNAPSHOT_APPS_DIR / "tooltips.py", run_before=run_before)


def test_command_palette(snap_compare) -> None:
    async def run_before(pilot) -> None:
        # await pilot.press("ctrl+backslash")
        pilot.app.screen.query_one(Input).cursor_blink = False
        await pilot.press("A")
        await pilot.app.screen.workers.wait_for_complete()

    assert snap_compare(SNAPSHOT_APPS_DIR / "command_palette.py", run_before=run_before)


def test_command_palette_discovery(snap_compare) -> None:
    async def run_before(pilot) -> None:
        pilot.app.screen.query_one(Input).cursor_blink = False
        await pilot.app.screen.workers.wait_for_complete()

    assert snap_compare(
        SNAPSHOT_APPS_DIR / "command_palette_discovery.py", run_before=run_before
    )


# --- textual-dev library preview tests ---


def test_textual_dev_border_preview(snap_compare):
    async def run_before(pilot):
        buttons = pilot.app.query(Button)
        for button in buttons:
            button.active_effect_duration = 0

    assert snap_compare(
        SNAPSHOT_APPS_DIR / "dev_previews_border.py",
        press=["enter"],
        run_before=run_before,
    )


def test_textual_dev_colors_preview(snap_compare):
    assert snap_compare(SNAPSHOT_APPS_DIR / "dev_previews_color.py")


def test_textual_dev_easing_preview(snap_compare):
    assert snap_compare(SNAPSHOT_APPS_DIR / "dev_previews_easing.py")


def test_textual_dev_keys_preview(snap_compare):
    assert snap_compare(SNAPSHOT_APPS_DIR / "dev_previews_keys.py", press=["a", "b"])


def test_notifications_example(snap_compare) -> None:
    assert snap_compare(WIDGET_EXAMPLES_DIR / "toast.py")


def test_notifications_through_screens(snap_compare) -> None:
    assert snap_compare(SNAPSHOT_APPS_DIR / "notification_through_screens.py")


def test_notifications_through_modes(snap_compare) -> None:
    assert snap_compare(SNAPSHOT_APPS_DIR / "notification_through_modes.py")


def test_notification_with_inline_link(snap_compare) -> None:
    # https://github.com/Textualize/textual/issues/3530
    assert snap_compare(SNAPSHOT_APPS_DIR / "notification_with_inline_link.py")


def test_notification_with_inline_link_hover(snap_compare) -> None:
    # https://github.com/Textualize/textual/issues/3530
    async def run_before(pilot) -> None:
        await pilot.pause()
        await pilot.hover("Toast", offset=(8, 1))

    assert snap_compare(
        SNAPSHOT_APPS_DIR / "notification_with_inline_link.py",
        run_before=run_before,
    )


def test_print_capture(snap_compare) -> None:
    assert snap_compare(SNAPSHOT_APPS_DIR / "capture_print.py")


def test_text_log_blank_write(snap_compare) -> None:
    assert snap_compare(SNAPSHOT_APPS_DIR / "text_log_blank_write.py")


def test_nested_fr(snap_compare) -> None:
    # https://github.com/Textualize/textual/pull/3059
    assert snap_compare(SNAPSHOT_APPS_DIR / "nested_fr.py")


@pytest.mark.syntax
@pytest.mark.parametrize("language", BUILTIN_LANGUAGES)
def test_text_area_language_rendering(language, snap_compare):
    # This test will fail if we're missing a snapshot test for a valid
    # language. We should have a snapshot test for each language we support
    # as the syntax highlighting will be completely different for each of them.

    snippet = SNIPPETS.get(language)

    def setup_language(pilot) -> None:
        text_area = pilot.app.query_one(TextArea)
        text_area.load_text(snippet)
        text_area.language = language

    assert snap_compare(
        SNAPSHOT_APPS_DIR / "text_area.py",
        run_before=setup_language,
        terminal_size=(80, snippet.count("\n") + 4),
    )


@pytest.mark.parametrize(
    "selection",
    [
        Selection((0, 0), (2, 8)),
        Selection((1, 0), (0, 0)),
        Selection((5, 2), (0, 0)),
        Selection((0, 0), (4, 20)),
        Selection.cursor((1, 0)),
        Selection.cursor((2, 6)),
    ],
)
def test_text_area_selection_rendering(snap_compare, selection):
    text = """I am a line.

I am another line.

I am the final line."""

    def setup_selection(pilot):
        text_area = pilot.app.query_one(TextArea)
        text_area.load_text(text)
        text_area.show_line_numbers = False
        text_area.selection = selection

    assert snap_compare(
        SNAPSHOT_APPS_DIR / "text_area.py",
        run_before=setup_selection,
        terminal_size=(30, text.count("\n") + 4),
    )


def test_text_area_read_only_cursor_rendering(snap_compare):
    def setup_selection(pilot):
        text_area = pilot.app.query_one(TextArea)
        text_area.theme = "css"
        text_area.text = "Hello, world!"
        text_area.read_only = True

    assert snap_compare(
        SNAPSHOT_APPS_DIR / "text_area.py",
        run_before=setup_selection,
        terminal_size=(30, 5),
    )


@pytest.mark.syntax
@pytest.mark.parametrize(
    "theme_name", [theme.name for theme in TextAreaTheme.builtin_themes()]
)
def test_text_area_themes(snap_compare, theme_name):
    """Each theme should have its own snapshot with at least some Python
    to check that the rendering is sensible. This also ensures that theme
    switching results in the display changing correctly."""
    text = """\
def hello(name):
    x = 123
    while not False:
        print("hello " + name)
        continue
"""

    def setup_theme(pilot):
        text_area = pilot.app.query_one(TextArea)
        text_area.load_text(text)
        text_area.language = "python"
        text_area.selection = Selection((0, 1), (1, 9))
        text_area.theme = theme_name

    assert snap_compare(
        SNAPSHOT_APPS_DIR / "text_area.py",
        run_before=setup_theme,
        terminal_size=(48, text.count("\n") + 4),
    )


def test_text_area_alternate_screen(snap_compare):
    assert snap_compare(
        SNAPSHOT_APPS_DIR / "text_area_alternate_screen.py", terminal_size=(48, 10)
    )


@pytest.mark.syntax
def test_text_area_wrapping_and_folding(snap_compare):
    assert snap_compare(
        SNAPSHOT_APPS_DIR / "text_area_wrapping.py", terminal_size=(20, 26)
    )


def test_digits(snap_compare) -> None:
    assert snap_compare(SNAPSHOT_APPS_DIR / "digits.py")


def test_auto_grid(snap_compare) -> None:
    assert snap_compare(SNAPSHOT_APPS_DIR / "auto_grid.py")


def test_auto_grid_default_height(snap_compare) -> None:
    assert snap_compare(SNAPSHOT_APPS_DIR / "auto_grid_default_height.py", press=["g"])


def test_scoped_css(snap_compare) -> None:
    assert snap_compare(SNAPSHOT_APPS_DIR / "scoped_css.py")


def test_unscoped_css(snap_compare) -> None:
    assert snap_compare(SNAPSHOT_APPS_DIR / "unscoped_css.py")


def test_big_buttons(snap_compare) -> None:
    assert snap_compare(SNAPSHOT_APPS_DIR / "big_button.py")


def test_keyline(snap_compare) -> None:
    assert snap_compare(SNAPSHOT_APPS_DIR / "keyline.py")


def test_button_outline(snap_compare):
    """Outline style rendered incorrectly when applied to a `Button` widget.

    Regression test for https://github.com/Textualize/textual/issues/3628
    """
    assert snap_compare(SNAPSHOT_APPS_DIR / "button_outline.py")


def test_notifications_loading_overlap_order(snap_compare):
    """Regression test for https://github.com/Textualize/textual/issues/3677.

    This tests that notifications stay on top of loading indicators and it also
    tests that loading a widget will remove its scrollbars.
    """
    assert snap_compare(
        SNAPSHOT_APPS_DIR / "notifications_above_loading.py", terminal_size=(80, 20)
    )


def test_missing_vertical_scroll(snap_compare):
    """Regression test for https://github.com/Textualize/textual/issues/3687"""
    assert snap_compare(SNAPSHOT_APPS_DIR / "missing_vertical_scroll.py")


def test_vertical_min_height(snap_compare):
    """Test vertical min height takes border in to account."""
    assert snap_compare(SNAPSHOT_APPS_DIR / "vertical_min_height.py")


def test_vertical_max_height(snap_compare):
    """Test vertical max height takes border in to account."""
    assert snap_compare(SNAPSHOT_APPS_DIR / "vertical_max_height.py")


def test_max_height_100(snap_compare):
    """Test vertical max height takes border in to account."""
    assert snap_compare(SNAPSHOT_APPS_DIR / "max_height_100.py")


def test_loading_indicator(snap_compare):
    """Test loading indicator."""
    # https://github.com/Textualize/textual/pull/3816
    assert snap_compare(SNAPSHOT_APPS_DIR / "loading.py", press=["space"])


def test_loading_indicator_disables_widget(snap_compare):
    """Test loading indicator disabled widget."""
    # https://github.com/Textualize/textual/pull/3816
    assert snap_compare(
        SNAPSHOT_APPS_DIR / "loading.py", press=["space", "down", "down", "space"]
    )


def test_mount_style_fix(snap_compare):
    """Regression test for broken style update on mount."""
    # https://github.com/Textualize/textual/issues/3858
    assert snap_compare(SNAPSHOT_APPS_DIR / "mount_style_fix.py")


def test_zero_scrollbar_size(snap_compare):
    """Regression test for missing content with 0 sized scrollbars"""
    # https://github.com/Textualize/textual/issues/3886
    assert snap_compare(SNAPSHOT_APPS_DIR / "zero_scrollbar_size.py")


def test_tree_clearing_and_expansion(snap_compare):
    """Test the Tree.root.is_expanded state after a Tree.clear"""
    # https://github.com/Textualize/textual/issues/3557
    assert snap_compare(SNAPSHOT_APPS_DIR / "tree_clearing.py")


def test_nested_specificity(snap_compare):
    """Test specificity of nested rules is working."""
    # https://github.com/Textualize/textual/issues/3961
    assert snap_compare(SNAPSHOT_APPS_DIR / "nested_specificity.py")


def test_tab_rename(snap_compare):
    """Test setting a new label for a tab amongst a TabbedContent."""
    assert snap_compare(SNAPSHOT_APPS_DIR / "tab_rename.py")


def test_input_percentage_width(snap_compare):
    """Check percentage widths work correctly."""
    # https://github.com/Textualize/textual/issues/3721
    assert snap_compare(SNAPSHOT_APPS_DIR / "input_percentage_width.py")


def test_recompose(snap_compare):
    """Check recompose works."""
    # https://github.com/Textualize/textual/pull/4206
    assert snap_compare(SNAPSHOT_APPS_DIR / "recompose.py")


@pytest.mark.parametrize("dark", [True, False])
def test_ansi_color_mapping(snap_compare, dark):
    """Test how ANSI colors in Rich renderables are mapped to hex colors."""

    def setup(pilot):
        pilot.app.dark = dark

    assert snap_compare(SNAPSHOT_APPS_DIR / "ansi_mapping.py", run_before=setup)


def test_pretty_grid_gutter_interaction(snap_compare):
    """Regression test for https://github.com/Textualize/textual/pull/4219."""
    assert snap_compare(
        SNAPSHOT_APPS_DIR / "pretty_grid_gutter_interaction.py", terminal_size=(81, 7)
    )


def test_sort_children(snap_compare):
    """Test sort_children method."""
    assert snap_compare(SNAPSHOT_APPS_DIR / "sort_children.py", terminal_size=(80, 25))


def test_app_blur(snap_compare):
    """Test Styling after receiving an AppBlur message."""

    async def run_before(pilot) -> None:
        await pilot.pause()  # Allow the AppBlur message to get processed.

    assert snap_compare(SNAPSHOT_APPS_DIR / "app_blur.py", run_before=run_before)


def test_placeholder_disabled(snap_compare):
    """Test placeholder with diabled set to True."""
    assert snap_compare(SNAPSHOT_APPS_DIR / "placeholder_disabled.py")


def test_listview_index(snap_compare):
    """Tests that ListView scrolls correctly after updating its index."""
    assert snap_compare(SNAPSHOT_APPS_DIR / "listview_index.py")


def test_button_widths(snap_compare):
    """Test that button widths expand auto containers as expected."""
    # https://github.com/Textualize/textual/issues/4024
    assert snap_compare(SNAPSHOT_APPS_DIR / "button_widths.py")


<<<<<<< HEAD
def test_button_with_console_markup(snap_compare):
    """Regression test for https://github.com/Textualize/textual/issues/4328"""
    assert snap_compare(SNAPSHOT_APPS_DIR / "button_markup.py")
=======
def test_welcome(snap_compare):
    assert snap_compare(SNAPSHOT_APPS_DIR / "welcome_widget.py")
>>>>>>> a5ecd2a5
<|MERGE_RESOLUTION|>--- conflicted
+++ resolved
@@ -1164,11 +1164,10 @@
     assert snap_compare(SNAPSHOT_APPS_DIR / "button_widths.py")
 
 
-<<<<<<< HEAD
+def test_welcome(snap_compare):
+    assert snap_compare(SNAPSHOT_APPS_DIR / "welcome_widget.py")
+
+
 def test_button_with_console_markup(snap_compare):
     """Regression test for https://github.com/Textualize/textual/issues/4328"""
-    assert snap_compare(SNAPSHOT_APPS_DIR / "button_markup.py")
-=======
-def test_welcome(snap_compare):
-    assert snap_compare(SNAPSHOT_APPS_DIR / "welcome_widget.py")
->>>>>>> a5ecd2a5
+    assert snap_compare(SNAPSHOT_APPS_DIR / "button_markup.py")