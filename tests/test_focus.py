import pytest

from textual.app import App, ComposeResult
from textual.containers import Container
from textual.screen import Screen
from textual.widget import Widget
from textual.widgets import Button


class Focusable(Widget, can_focus=True):
    pass


class NonFocusable(Widget, can_focus=False, can_focus_children=False):
    pass


class ChildrenFocusableOnly(Widget, can_focus=False, can_focus_children=True):
    pass


@pytest.fixture
def screen() -> Screen:
    app = App()
    app._set_active()
    app.push_screen(Screen())

    screen = app.screen

    # The classes even/odd alternate along the focus chain.
    # The classes in/out identify nested widgets.
    screen._add_children(
        Focusable(id="foo", classes="a"),
        NonFocusable(id="bar"),
        Focusable(Focusable(id="Paul", classes="c"), id="container1", classes="b"),
        NonFocusable(Focusable(id="Jessica", classes="a"), id="container2"),
        Focusable(id="baz", classes="b"),
        ChildrenFocusableOnly(Focusable(id="child", classes="c")),
    )

    return screen


def test_focus_chain():
    app = App()
    app._set_active()
    app.push_screen(Screen())

    screen = app.screen

    # Check empty focus chain
    assert not screen.focus_chain

    app.screen._add_children(
        Focusable(id="foo"),
        NonFocusable(id="bar"),
        Focusable(Focusable(id="Paul"), id="container1"),
        NonFocusable(Focusable(id="Jessica"), id="container2"),
        Focusable(id="baz"),
        ChildrenFocusableOnly(Focusable(id="child")),
    )

    focus_chain = [widget.id for widget in screen.focus_chain]
    assert focus_chain == ["foo", "container1", "Paul", "baz", "child"]


def test_focus_next_and_previous(screen: Screen):
    assert screen.focus_next().id == "foo"
    assert screen.focus_next().id == "container1"
    assert screen.focus_next().id == "Paul"
    assert screen.focus_next().id == "baz"
    assert screen.focus_next().id == "child"

    assert screen.focus_previous().id == "baz"
    assert screen.focus_previous().id == "Paul"
    assert screen.focus_previous().id == "container1"
    assert screen.focus_previous().id == "foo"


def test_focus_next_wrap_around(screen: Screen):
    """Ensure focusing the next widget wraps around the focus chain."""
    screen.set_focus(screen.query_one("#child"))
    assert screen.focused.id == "child"

    assert screen.focus_next().id == "foo"


def test_focus_previous_wrap_around(screen: Screen):
    """Ensure focusing the previous widget wraps around the focus chain."""
    screen.set_focus(screen.query_one("#foo"))
    assert screen.focused.id == "foo"

    assert screen.focus_previous().id == "child"


def test_wrap_around_selector(screen: Screen):
    """Ensure moving focus in both directions wraps around the focus chain."""
    screen.set_focus(screen.query_one("#foo"))
    assert screen.focused.id == "foo"

    assert screen.focus_previous("#Paul").id == "Paul"
    assert screen.focus_next("#foo").id == "foo"


def test_no_focus_empty_selector(screen: Screen):
    """Ensure focus is cleared when selector matches nothing."""
    assert screen.focus_next("#bananas") is None
    assert screen.focus_previous("#bananas") is None

    screen.set_focus(screen.query_one("#foo"))
    assert screen.focused is not None
    assert screen.focus_next("bananas") is None
    assert screen.focused is None

    screen.set_focus(screen.query_one("#foo"))
    assert screen.focused is not None
    assert screen.focus_previous("bananas") is None
    assert screen.focused is None


def test_focus_next_and_previous_with_type_selector(screen: Screen):
    """Move focus with a selector that matches the currently focused node."""
    screen.set_focus(screen.query_one("#Paul"))
    assert screen.focused.id == "Paul"

    assert screen.focus_next(Focusable).id == "baz"
    assert screen.focus_next(Focusable).id == "child"

    assert screen.focus_previous(Focusable).id == "baz"
    assert screen.focus_previous(Focusable).id == "Paul"
    assert screen.focus_previous(Focusable).id == "container1"
    assert screen.focus_previous(Focusable).id == "foo"


def test_focus_next_and_previous_with_str_selector(screen: Screen):
    """Move focus with a selector that matches the currently focused node."""
    screen.set_focus(screen.query_one("#foo"))
    assert screen.focused.id == "foo"

    assert screen.focus_next(".a").id == "foo"
    assert screen.focus_next(".c").id == "Paul"
    assert screen.focus_next(".c").id == "child"

    assert screen.focus_previous(".c").id == "Paul"
    assert screen.focus_previous(".a").id == "foo"


def test_focus_next_and_previous_with_type_selector_without_self():
    """Test moving the focus with a selector that does not match the currently focused node."""
    app = App()
    app._set_active()
    app.push_screen(Screen())

    screen = app.screen

    from textual.containers import Horizontal, VerticalScroll
    from textual.widgets import Button, Input, Switch

    screen._add_children(
        VerticalScroll(
            Horizontal(
                Input(id="w3"),
                Switch(id="w4"),
                Input(id="w5"),
                Button(id="w6"),
                Switch(id="w7"),
                id="w2",
            ),
            Horizontal(
                Button(id="w9"),
                Switch(id="w10"),
                Button(id="w11"),
                Input(id="w12"),
                Input(id="w13"),
                id="w8",
            ),
            id="w1",
        )
    )

    screen.set_focus(screen.query_one("#w3"))
    assert screen.focused.id == "w3"

    assert screen.focus_next(Button).id == "w6"
    assert screen.focus_next(Switch).id == "w7"
    assert screen.focus_next(Input).id == "w12"

    assert screen.focus_previous(Button).id == "w11"
    assert screen.focus_previous(Switch).id == "w10"
    assert screen.focus_previous(Button).id == "w9"
    assert screen.focus_previous(Input).id == "w5"


def test_focus_next_and_previous_with_str_selector_without_self(screen: Screen):
    """Test moving the focus with a selector that does not match the currently focused node."""
    screen.set_focus(screen.query_one("#foo"))
    assert screen.focused.id == "foo"

    assert screen.focus_next(".c").id == "Paul"
    assert screen.focus_next(".b").id == "baz"
    assert screen.focus_next(".c").id == "child"

    assert screen.focus_previous(".a").id == "foo"
    assert screen.focus_previous(".a").id == "foo"
    assert screen.focus_previous(".b").id == "baz"


async def test_focus_does_not_move_to_invisible_widgets():
    """Make sure invisible widgets don't get focused by accident.

    This is kind of a regression test for https://github.com/Textualize/textual/issues/3053,
    but not really.
    """

    class MyApp(App):
        CSS = "#inv { visibility: hidden; }"

        def compose(self):
            yield Button("one", id="one")
            yield Button("two", id="inv")
            yield Button("three", id="three")

    app = MyApp()
    async with app.run_test():
        assert app.focused.id == "one"
        assert app.screen.focus_next().id == "three"


async def test_focus_moves_to_visible_widgets_inside_invisible_containers():
    """Regression test for https://github.com/Textualize/textual/issues/3053."""

    class MyApp(App):
        CSS = """
        #inv { visibility: hidden; }
        #three { visibility: visible; }
        """

        def compose(self):
            yield Button(id="one")
            with Container(id="inv"):
                yield Button(id="three")

    app = MyApp()
    async with app.run_test():
        assert app.focused.id == "one"
        assert app.screen.focus_next().id == "three"


async def test_focus_chain_handles_inherited_visibility():
    """Regression test for https://github.com/Textualize/textual/issues/3053

    This is more or less a test for the interactions between #3053 and #3071.
    We want to make sure that the focus chain is computed correctly when going through
    a DOM with containers with all sorts of visibilities set.
    """

    class W(Widget):
        can_focus = True

    w1 = W(id="one")
    c2 = Container(id="two")
    w3 = W(id="three")
    c4 = Container(id="four")
    w5 = W(id="five")
    c6 = Container(id="six")
    w7 = W(id="seven")
    c8 = Container(id="eight")
    w9 = W(id="nine")
    w10 = W(id="ten")
    w11 = W(id="eleven")
    w12 = W(id="twelve")
    w13 = W(id="thirteen")

    class InheritedVisibilityApp(App[None]):
        CSS = """
        #four, #eight, #ten {
            visibility: visible;
        }

        #six, #thirteen {
            visibility: hidden;
        }
        """

        def compose(self):
            yield w1  # visible, inherited
            with c2:  # visible, inherited
                yield w3  # visible, inherited
                with c4:  # visible, set
                    yield w5  # visible, inherited
                    with c6:  # hidden, set
                        yield w7  # hidden, inherited
                        with c8:  # visible, set
                            yield w9  # visible, inherited
                        yield w10  # visible, set
                    yield w11  # visible, inherited
                yield w12  # visible, inherited
            yield w13  # invisible, set

    app = InheritedVisibilityApp()
    async with app.run_test():
        focus_chain = app.screen.focus_chain
        assert focus_chain == [
            w1,
            w3,
            w5,
            w9,
            w10,
            w11,
            w12,
        ]


<<<<<<< HEAD
async def test_mouse_down_gives_focus():
    class MyApp(App):
        AUTO_FOCUS = None

        def compose(self):
            yield Button()

    app = MyApp()
    async with app.run_test() as pilot:
        # Sanity check.
        assert app.focused is None

        await pilot.mouse_down(Button)
        assert isinstance(app.focused, Button)


async def test_mouse_up_does_not_give_focus():
    class MyApp(App):
        AUTO_FOCUS = None

        def compose(self):
            yield Button()

    app = MyApp()
    async with app.run_test() as pilot:
        # Sanity check.
        assert app.focused is None

        await pilot.mouse_up(Button)
        assert app.focused is None
=======
async def test_focus_pseudo_class():
    """Test focus and blue pseudo classes"""

    # https://github.com/Textualize/textual/pull/3645
    class FocusApp(App):
        AUTO_FOCUS = None

        def compose(self) -> ComposeResult:
            yield Button("Hello")

    app = FocusApp()
    async with app.run_test() as pilot:
        button = app.query_one(Button)
        classes = list(button.get_pseudo_classes())
        # Blurred, not focused
        assert "blur" in classes
        assert "focus" not in classes

        # Focus the button
        button.focus()
        await pilot.pause()

        # Focused, not blurred
        classes = list(button.get_pseudo_classes())
        assert "blur" not in classes
        assert "focus" in classes
>>>>>>> ef1aebd4
<|MERGE_RESOLUTION|>--- conflicted
+++ resolved
@@ -311,7 +311,6 @@
         ]
 
 
-<<<<<<< HEAD
 async def test_mouse_down_gives_focus():
     class MyApp(App):
         AUTO_FOCUS = None
@@ -342,7 +341,8 @@
 
         await pilot.mouse_up(Button)
         assert app.focused is None
-=======
+
+
 async def test_focus_pseudo_class():
     """Test focus and blue pseudo classes"""
 
@@ -368,5 +368,4 @@
         # Focused, not blurred
         classes = list(button.get_pseudo_classes())
         assert "blur" not in classes
-        assert "focus" in classes
->>>>>>> ef1aebd4
+        assert "focus" in classes